/*
 *  Universal power supply monitor class
 *
 *  Copyright © 2007  Anton Vorontsov <cbou@mail.ru>
 *  Copyright © 2004  Szabolcs Gyurko
 *  Copyright © 2003  Ian Molton <spyro@f2s.com>
 *
 *  Modified: 2004, Oct     Szabolcs Gyurko
 *
 *  You may use this code as per GPL version 2
 */

#ifndef __LINUX_POWER_SUPPLY_H__
#define __LINUX_POWER_SUPPLY_H__

#include <linux/device.h>
#include <linux/workqueue.h>
#include <linux/leds.h>
#include <linux/spinlock.h>
#include <linux/notifier.h>
#include <linux/types.h>

/*
 * All voltages, currents, charges, energies, time and temperatures in uV,
 * µA, µAh, µWh, seconds and tenths of degree Celsius unless otherwise
 * stated. It's driver's job to convert its raw values to units in which
 * this class operates.
 */

/*
 * For systems where the charger determines the maximum battery capacity
 * the min and max fields should be used to present these values to user
 * space. Unused/unknown fields will not appear in sysfs.
 */

enum {
	POWER_SUPPLY_STATUS_UNKNOWN = 0,
	POWER_SUPPLY_STATUS_CHARGING,
	POWER_SUPPLY_STATUS_DISCHARGING,
	POWER_SUPPLY_STATUS_NOT_CHARGING,
	POWER_SUPPLY_STATUS_FULL,
};

enum {
	POWER_SUPPLY_CHARGE_TYPE_UNKNOWN = 0,
	POWER_SUPPLY_CHARGE_TYPE_NONE,
	POWER_SUPPLY_CHARGE_TYPE_TRICKLE,
	POWER_SUPPLY_CHARGE_TYPE_FAST,
	POWER_SUPPLY_CHARGE_TYPE_TAPER,
};

enum {
	POWER_SUPPLY_HEALTH_UNKNOWN = 0,
	POWER_SUPPLY_HEALTH_GOOD,
	POWER_SUPPLY_HEALTH_OVERHEAT,
	POWER_SUPPLY_HEALTH_DEAD,
	POWER_SUPPLY_HEALTH_OVERVOLTAGE,
	POWER_SUPPLY_HEALTH_UNSPEC_FAILURE,
	POWER_SUPPLY_HEALTH_COLD,
	POWER_SUPPLY_HEALTH_WATCHDOG_TIMER_EXPIRE,
	POWER_SUPPLY_HEALTH_SAFETY_TIMER_EXPIRE,
	POWER_SUPPLY_HEALTH_WARM,
	POWER_SUPPLY_HEALTH_COOL,
	POWER_SUPPLY_HEALTH_HOT,
};

enum {
	POWER_SUPPLY_TECHNOLOGY_UNKNOWN = 0,
	POWER_SUPPLY_TECHNOLOGY_NiMH,
	POWER_SUPPLY_TECHNOLOGY_LION,
	POWER_SUPPLY_TECHNOLOGY_LIPO,
	POWER_SUPPLY_TECHNOLOGY_LiFe,
	POWER_SUPPLY_TECHNOLOGY_NiCd,
	POWER_SUPPLY_TECHNOLOGY_LiMn,
};

enum {
	POWER_SUPPLY_CAPACITY_LEVEL_UNKNOWN = 0,
	POWER_SUPPLY_CAPACITY_LEVEL_CRITICAL,
	POWER_SUPPLY_CAPACITY_LEVEL_LOW,
	POWER_SUPPLY_CAPACITY_LEVEL_NORMAL,
	POWER_SUPPLY_CAPACITY_LEVEL_HIGH,
	POWER_SUPPLY_CAPACITY_LEVEL_FULL,
};

enum {
	POWER_SUPPLY_SCOPE_UNKNOWN = 0,
	POWER_SUPPLY_SCOPE_SYSTEM,
	POWER_SUPPLY_SCOPE_DEVICE,
};

enum {
	POWER_SUPPLY_DP_DM_UNKNOWN = 0,
	POWER_SUPPLY_DP_DM_PREPARE = 1,
	POWER_SUPPLY_DP_DM_UNPREPARE = 2,
	POWER_SUPPLY_DP_DM_CONFIRMED_HVDCP3 = 3,
	POWER_SUPPLY_DP_DM_DP_PULSE = 4,
	POWER_SUPPLY_DP_DM_DM_PULSE = 5,
	POWER_SUPPLY_DP_DM_DP0P6_DMF = 6,
	POWER_SUPPLY_DP_DM_DP0P6_DM3P3 = 7,
	POWER_SUPPLY_DP_DM_DPF_DMF = 8,
	POWER_SUPPLY_DP_DM_DPR_DMR = 9,
	POWER_SUPPLY_DP_DM_HVDCP3_SUPPORTED = 10,
	POWER_SUPPLY_DP_DM_ICL_DOWN = 11,
	POWER_SUPPLY_DP_DM_ICL_UP = 12,
	POWER_SUPPLY_DP_DM_FORCE_5V = 13,
	POWER_SUPPLY_DP_DM_FORCE_9V = 14,
	POWER_SUPPLY_DP_DM_FORCE_12V = 15,
};

enum {
	POWER_SUPPLY_PL_NONE,
	POWER_SUPPLY_PL_USBIN_USBIN,
	POWER_SUPPLY_PL_USBIN_USBIN_EXT,
	POWER_SUPPLY_PL_USBMID_USBMID,
};

enum {
	POWER_SUPPLY_PL_STACKED_BATFET,
	POWER_SUPPLY_PL_NON_STACKED_BATFET,
};

enum power_supply_property {
	/* Properties of type `int' */
	POWER_SUPPLY_PROP_STATUS = 0,
	POWER_SUPPLY_PROP_CHARGE_TYPE,
	POWER_SUPPLY_PROP_HEALTH,
	POWER_SUPPLY_PROP_PRESENT,
	POWER_SUPPLY_PROP_ONLINE,
	POWER_SUPPLY_PROP_AUTHENTIC,
	POWER_SUPPLY_PROP_TECHNOLOGY,
	POWER_SUPPLY_PROP_CYCLE_COUNT,
	POWER_SUPPLY_PROP_VOLTAGE_MAX,
	POWER_SUPPLY_PROP_VOLTAGE_MIN,
	POWER_SUPPLY_PROP_VOLTAGE_MAX_DESIGN,
	POWER_SUPPLY_PROP_VOLTAGE_MIN_DESIGN,
	POWER_SUPPLY_PROP_VOLTAGE_NOW,
	POWER_SUPPLY_PROP_VOLTAGE_AVG,
	POWER_SUPPLY_PROP_VOLTAGE_OCV,
	POWER_SUPPLY_PROP_VOLTAGE_BOOT,
	POWER_SUPPLY_PROP_CURRENT_MAX,
	POWER_SUPPLY_PROP_CURRENT_NOW,
	POWER_SUPPLY_PROP_CURRENT_AVG,
	POWER_SUPPLY_PROP_CURRENT_BOOT,
	POWER_SUPPLY_PROP_POWER_NOW,
	POWER_SUPPLY_PROP_POWER_AVG,
	POWER_SUPPLY_PROP_CHARGE_FULL_DESIGN,
	POWER_SUPPLY_PROP_CHARGE_EMPTY_DESIGN,
	POWER_SUPPLY_PROP_CHARGE_FULL,
	POWER_SUPPLY_PROP_CHARGE_EMPTY,
	POWER_SUPPLY_PROP_CHARGE_NOW,
	POWER_SUPPLY_PROP_CHARGE_NOW_RAW,
	POWER_SUPPLY_PROP_CHARGE_NOW_ERROR,
	POWER_SUPPLY_PROP_CHARGE_AVG,
	POWER_SUPPLY_PROP_CHARGE_COUNTER,
	POWER_SUPPLY_PROP_CONSTANT_CHARGE_CURRENT,
	POWER_SUPPLY_PROP_CONSTANT_CHARGE_CURRENT_MAX,
	POWER_SUPPLY_PROP_CONSTANT_CHARGE_VOLTAGE,
	POWER_SUPPLY_PROP_CONSTANT_CHARGE_VOLTAGE_MAX,
	POWER_SUPPLY_PROP_CHARGE_CONTROL_LIMIT,
	POWER_SUPPLY_PROP_CHARGE_CONTROL_LIMIT_MAX,
	POWER_SUPPLY_PROP_INPUT_CURRENT_LIMIT,
	POWER_SUPPLY_PROP_ENERGY_FULL_DESIGN,
	POWER_SUPPLY_PROP_ENERGY_EMPTY_DESIGN,
	POWER_SUPPLY_PROP_ENERGY_FULL,
	POWER_SUPPLY_PROP_ENERGY_EMPTY,
	POWER_SUPPLY_PROP_ENERGY_NOW,
	POWER_SUPPLY_PROP_ENERGY_AVG,
	POWER_SUPPLY_PROP_CAPACITY, /* in percents! */
	POWER_SUPPLY_PROP_CAPACITY_ALERT_MIN, /* in percents! */
	POWER_SUPPLY_PROP_CAPACITY_ALERT_MAX, /* in percents! */
	POWER_SUPPLY_PROP_CAPACITY_LEVEL,
	POWER_SUPPLY_PROP_CAPACITY_RAW,
	POWER_SUPPLY_PROP_TEMP,
	POWER_SUPPLY_PROP_TEMP_MAX,
	POWER_SUPPLY_PROP_TEMP_MIN,
	POWER_SUPPLY_PROP_TEMP_ALERT_MIN,
	POWER_SUPPLY_PROP_TEMP_ALERT_MAX,
	POWER_SUPPLY_PROP_TEMP_AMBIENT,
	POWER_SUPPLY_PROP_TEMP_AMBIENT_ALERT_MIN,
	POWER_SUPPLY_PROP_TEMP_AMBIENT_ALERT_MAX,
	POWER_SUPPLY_PROP_TIME_TO_EMPTY_NOW,
	POWER_SUPPLY_PROP_TIME_TO_EMPTY_AVG,
	POWER_SUPPLY_PROP_TIME_TO_FULL_NOW,
	POWER_SUPPLY_PROP_TIME_TO_FULL_AVG,
	POWER_SUPPLY_PROP_TYPE, /* use power_supply.type instead */
	POWER_SUPPLY_PROP_SCOPE,
	POWER_SUPPLY_PROP_CHARGE_TERM_CURRENT,
	POWER_SUPPLY_PROP_CALIBRATE,
	/* Local extensions */
	POWER_SUPPLY_PROP_USB_HC,
	POWER_SUPPLY_PROP_USB_OTG,
	POWER_SUPPLY_PROP_BATTERY_CHARGING_ENABLED,
	POWER_SUPPLY_PROP_CHARGING_ENABLED,
	POWER_SUPPLY_PROP_STEP_CHARGING_ENABLED,
	POWER_SUPPLY_PROP_STEP_CHARGING_STEP,
	POWER_SUPPLY_PROP_PIN_ENABLED,
	POWER_SUPPLY_PROP_INPUT_SUSPEND,
	POWER_SUPPLY_PROP_INPUT_VOLTAGE_REGULATION,
	POWER_SUPPLY_PROP_INPUT_CURRENT_MAX,
	POWER_SUPPLY_PROP_INPUT_CURRENT_TRIM,
	POWER_SUPPLY_PROP_INPUT_CURRENT_SETTLED,
	POWER_SUPPLY_PROP_INPUT_VOLTAGE_SETTLED,
	POWER_SUPPLY_PROP_VCHG_LOOP_DBC_BYPASS,
	POWER_SUPPLY_PROP_CHARGE_COUNTER_SHADOW,
	POWER_SUPPLY_PROP_HI_POWER,
	POWER_SUPPLY_PROP_LOW_POWER,
	POWER_SUPPLY_PROP_COOL_TEMP,
	POWER_SUPPLY_PROP_WARM_TEMP,
	POWER_SUPPLY_PROP_COLD_TEMP,
	POWER_SUPPLY_PROP_HOT_TEMP,
	POWER_SUPPLY_PROP_SYSTEM_TEMP_LEVEL,
	POWER_SUPPLY_PROP_RESISTANCE,
	POWER_SUPPLY_PROP_RESISTANCE_CAPACITIVE,
	POWER_SUPPLY_PROP_RESISTANCE_ID, /* in Ohms */
	POWER_SUPPLY_PROP_RESISTANCE_NOW,
	POWER_SUPPLY_PROP_FLASH_CURRENT_MAX,
	POWER_SUPPLY_PROP_UPDATE_NOW,
	POWER_SUPPLY_PROP_ESR_COUNT,
	POWER_SUPPLY_PROP_BUCK_FREQ,
	POWER_SUPPLY_PROP_BOOST_CURRENT,
	POWER_SUPPLY_PROP_SAFETY_TIMER_ENABLE,
	POWER_SUPPLY_PROP_CHARGE_DONE,
	POWER_SUPPLY_PROP_FLASH_ACTIVE,
	POWER_SUPPLY_PROP_FLASH_TRIGGER,
	POWER_SUPPLY_PROP_FORCE_TLIM,
	POWER_SUPPLY_PROP_DP_DM,
	POWER_SUPPLY_PROP_INPUT_CURRENT_LIMITED,
	POWER_SUPPLY_PROP_INPUT_CURRENT_NOW,
	POWER_SUPPLY_PROP_CHARGE_QNOVO_ENABLE,
	POWER_SUPPLY_PROP_CURRENT_QNOVO,
	POWER_SUPPLY_PROP_VOLTAGE_QNOVO,
	POWER_SUPPLY_PROP_RERUN_AICL,
	POWER_SUPPLY_PROP_CYCLE_COUNT_ID,
	POWER_SUPPLY_PROP_SAFETY_TIMER_EXPIRED,
	POWER_SUPPLY_PROP_RESTRICTED_CHARGING,
	POWER_SUPPLY_PROP_CURRENT_CAPABILITY,
	POWER_SUPPLY_PROP_TYPEC_MODE,
	POWER_SUPPLY_PROP_TYPEC_CC_ORIENTATION, /* 0: N/C, 1: CC1, 2: CC2 */
	POWER_SUPPLY_PROP_TYPEC_POWER_ROLE,
	POWER_SUPPLY_PROP_PD_ALLOWED,
	POWER_SUPPLY_PROP_PD_ACTIVE,
	POWER_SUPPLY_PROP_PD_IN_HARD_RESET,
	POWER_SUPPLY_PROP_PD_CURRENT_MAX,
	POWER_SUPPLY_PROP_PD_USB_SUSPEND_SUPPORTED,
	POWER_SUPPLY_PROP_CHARGER_TEMP,
	POWER_SUPPLY_PROP_CHARGER_TEMP_MAX,
	POWER_SUPPLY_PROP_PARALLEL_DISABLE,
	POWER_SUPPLY_PROP_PE_START,
	POWER_SUPPLY_PROP_SET_SHIP_MODE,
	POWER_SUPPLY_PROP_SOC_REPORTING_READY,
	POWER_SUPPLY_PROP_DEBUG_BATTERY,
	POWER_SUPPLY_PROP_FCC_DELTA,
	POWER_SUPPLY_PROP_ICL_REDUCTION,
	POWER_SUPPLY_PROP_PARALLEL_MODE,
	POWER_SUPPLY_PROP_DIE_HEALTH,
	POWER_SUPPLY_PROP_CONNECTOR_HEALTH,
	POWER_SUPPLY_PROP_CTM_CURRENT_MAX,
	POWER_SUPPLY_PROP_HW_CURRENT_MAX,
	POWER_SUPPLY_PROP_REAL_TYPE,
	POWER_SUPPLY_PROP_PR_SWAP,
	POWER_SUPPLY_PROP_CC_STEP,
	POWER_SUPPLY_PROP_CC_STEP_SEL,
	POWER_SUPPLY_PROP_SW_JEITA_ENABLED,
	POWER_SUPPLY_PROP_PD_VOLTAGE_MAX,
	POWER_SUPPLY_PROP_PD_VOLTAGE_MIN,
	POWER_SUPPLY_PROP_SDP_CURRENT_MAX,
	POWER_SUPPLY_PROP_FCC_STEPPER_ENABLE,
	POWER_SUPPLY_PROP_IGNORE_FALSE_NEGATIVE_ISENSE,
	POWER_SUPPLY_PROP_BATTERY_INFO,
	POWER_SUPPLY_PROP_BATTERY_INFO_ID,
	POWER_SUPPLY_PROP_ENABLE_JEITA_DETECTION,
	POWER_SUPPLY_PROP_ALLOW_HVDCP3,
	POWER_SUPPLY_PROP_MAX_PULSE_ALLOWED,
	POWER_SUPPLY_PROP_PARALLEL_BATFET_MODE,
	POWER_SUPPLY_PROP_PARALLEL_FCC_MAX,
	POWER_SUPPLY_PROP_MIN_ICL,
<<<<<<< HEAD
#ifdef CONFIG_MACH_ASUS_SDM660
	POWER_SUPPLY_PROP_ADAPTER_ID,
#endif
=======
	POWER_SUPPLY_PROP_FG_RESET_CLOCK,
>>>>>>> 32ed4c6c
	/* Local extensions of type int64_t */
	POWER_SUPPLY_PROP_CHARGE_COUNTER_EXT,
	/* Properties of type `const char *' */
	POWER_SUPPLY_PROP_MODEL_NAME,
	POWER_SUPPLY_PROP_MANUFACTURER,
	POWER_SUPPLY_PROP_SERIAL_NUMBER,
	POWER_SUPPLY_PROP_BATTERY_TYPE,
};

enum power_supply_type {
	POWER_SUPPLY_TYPE_UNKNOWN = 0,
	POWER_SUPPLY_TYPE_BATTERY,
	POWER_SUPPLY_TYPE_UPS,
	POWER_SUPPLY_TYPE_MAINS,
	POWER_SUPPLY_TYPE_USB,		/* Standard Downstream Port */
	POWER_SUPPLY_TYPE_USB_DCP,	/* Dedicated Charging Port */
	POWER_SUPPLY_TYPE_USB_CDP,	/* Charging Downstream Port */
	POWER_SUPPLY_TYPE_USB_ACA,	/* Accessory Charger Adapters */
	POWER_SUPPLY_TYPE_USB_HVDCP,	/* High Voltage DCP */
	POWER_SUPPLY_TYPE_USB_HVDCP_3,	/* Efficient High Voltage DCP */
	POWER_SUPPLY_TYPE_USB_PD,	/* Power Delivery */
	POWER_SUPPLY_TYPE_WIRELESS,	/* Accessory Charger Adapters */
	POWER_SUPPLY_TYPE_USB_FLOAT,	/* Floating charger */
	POWER_SUPPLY_TYPE_BMS,		/* Battery Monitor System */
	POWER_SUPPLY_TYPE_PARALLEL,	/* Parallel Path */
	POWER_SUPPLY_TYPE_MAIN,		/* Main Path */
	POWER_SUPPLY_TYPE_WIPOWER,	/* Wipower */
	POWER_SUPPLY_TYPE_TYPEC,	/* Type-C */
	POWER_SUPPLY_TYPE_UFP,		/* Type-C UFP */
	POWER_SUPPLY_TYPE_DFP,		/* TYpe-C DFP */
};

/* Indicates USB Type-C CC connection status */
enum power_supply_typec_mode {
	POWER_SUPPLY_TYPEC_NONE,

	/* Acting as source */
	POWER_SUPPLY_TYPEC_SINK,			/* Rd only */
	POWER_SUPPLY_TYPEC_SINK_POWERED_CABLE,		/* Rd/Ra */
	POWER_SUPPLY_TYPEC_SINK_DEBUG_ACCESSORY,	/* Rd/Rd */
	POWER_SUPPLY_TYPEC_SINK_AUDIO_ADAPTER,		/* Ra/Ra */
	POWER_SUPPLY_TYPEC_POWERED_CABLE_ONLY,		/* Ra only */

	/* Acting as sink */
	POWER_SUPPLY_TYPEC_SOURCE_DEFAULT,		/* Rp default */
	POWER_SUPPLY_TYPEC_SOURCE_MEDIUM,		/* Rp 1.5A */
	POWER_SUPPLY_TYPEC_SOURCE_HIGH,			/* Rp 3A */
	POWER_SUPPLY_TYPEC_NON_COMPLIANT,
};

enum power_supply_typec_power_role {
	POWER_SUPPLY_TYPEC_PR_NONE,	/* CC lines in high-Z */
	POWER_SUPPLY_TYPEC_PR_DUAL,
	POWER_SUPPLY_TYPEC_PR_SINK,
	POWER_SUPPLY_TYPEC_PR_SOURCE,
};

enum power_supply_notifier_events {
	PSY_EVENT_PROP_CHANGED,
};

enum vmbms_power_usecase {
	VMBMS_IGNORE_ALL_BIT = 1,
	VMBMS_VOICE_CALL_BIT = (1 << 4),
	VMBMS_STATIC_DISPLAY_BIT = (1 << 5),
};

union power_supply_propval {
	int intval;
	const char *strval;
	int64_t int64val;
};

struct device_node;
struct power_supply;

/* Run-time specific power supply configuration */
struct power_supply_config {
	struct device_node *of_node;
	/* Driver private data */
	void *drv_data;

	char **supplied_to;
	size_t num_supplicants;
};

/* Description of power supply */
struct power_supply_desc {
	const char *name;
	enum power_supply_type type;
	enum power_supply_property *properties;
	size_t num_properties;

	/*
	 * Functions for drivers implementing power supply class.
	 * These shouldn't be called directly by other drivers for accessing
	 * this power supply. Instead use power_supply_*() functions (for
	 * example power_supply_get_property()).
	 */
	int (*get_property)(struct power_supply *psy,
			    enum power_supply_property psp,
			    union power_supply_propval *val);
	int (*set_property)(struct power_supply *psy,
			    enum power_supply_property psp,
			    const union power_supply_propval *val);
	/*
	 * property_is_writeable() will be called during registration
	 * of power supply. If this happens during device probe then it must
	 * not access internal data of device (because probe did not end).
	 */
	int (*property_is_writeable)(struct power_supply *psy,
				     enum power_supply_property psp);
	void (*external_power_changed)(struct power_supply *psy);
	void (*set_charged)(struct power_supply *psy);

	/*
	 * Set if thermal zone should not be created for this power supply.
	 * For example for virtual supplies forwarding calls to actual
	 * sensors or other supplies.
	 */
	bool no_thermal;
	/* For APM emulation, think legacy userspace. */
	int use_for_apm;
};

struct power_supply {
	const struct power_supply_desc *desc;

	char **supplied_to;
	size_t num_supplicants;

	char **supplied_from;
	size_t num_supplies;
	struct device_node *of_node;

	/* Driver private data */
	void *drv_data;

	/* private */
	struct device dev;
	struct work_struct changed_work;
	struct delayed_work deferred_register_work;
	spinlock_t changed_lock;
	bool changed;
	atomic_t use_cnt;
#ifdef CONFIG_THERMAL
	struct thermal_zone_device *tzd;
	struct thermal_cooling_device *tcd;
#endif

#ifdef CONFIG_LEDS_TRIGGERS
	struct led_trigger *charging_full_trig;
	char *charging_full_trig_name;
	struct led_trigger *charging_trig;
	char *charging_trig_name;
	struct led_trigger *full_trig;
	char *full_trig_name;
	struct led_trigger *online_trig;
	char *online_trig_name;
	struct led_trigger *charging_blink_full_solid_trig;
	char *charging_blink_full_solid_trig_name;
#endif
};

/*
 * This is recommended structure to specify static power supply parameters.
 * Generic one, parametrizable for different power supplies. Power supply
 * class itself does not use it, but that's what implementing most platform
 * drivers, should try reuse for consistency.
 */

struct power_supply_info {
	const char *name;
	int technology;
	int voltage_max_design;
	int voltage_min_design;
	int charge_full_design;
	int charge_empty_design;
	int energy_full_design;
	int energy_empty_design;
	int use_for_apm;
};

extern struct atomic_notifier_head power_supply_notifier;
extern int power_supply_reg_notifier(struct notifier_block *nb);
extern void power_supply_unreg_notifier(struct notifier_block *nb);
extern struct power_supply *power_supply_get_by_name(const char *name);
extern void power_supply_put(struct power_supply *psy);
#ifdef CONFIG_OF
extern struct power_supply *power_supply_get_by_phandle(struct device_node *np,
							const char *property);
extern struct power_supply *devm_power_supply_get_by_phandle(
				    struct device *dev, const char *property);
#else /* !CONFIG_OF */
static inline struct power_supply *
power_supply_get_by_phandle(struct device_node *np, const char *property)
{ return NULL; }
static inline struct power_supply *
devm_power_supply_get_by_phandle(struct device *dev, const char *property)
{ return NULL; }
#endif /* CONFIG_OF */
extern void power_supply_changed(struct power_supply *psy);
extern int power_supply_am_i_supplied(struct power_supply *psy);
extern int power_supply_set_battery_charged(struct power_supply *psy);

#ifdef CONFIG_POWER_SUPPLY
extern int power_supply_is_system_supplied(void);
#else
static inline int power_supply_is_system_supplied(void) { return -ENOSYS; }
#endif

extern int power_supply_get_property(struct power_supply *psy,
			    enum power_supply_property psp,
			    union power_supply_propval *val);
extern int power_supply_set_property(struct power_supply *psy,
			    enum power_supply_property psp,
			    const union power_supply_propval *val);
extern int power_supply_property_is_writeable(struct power_supply *psy,
					enum power_supply_property psp);
extern void power_supply_external_power_changed(struct power_supply *psy);

extern struct power_supply *__must_check
power_supply_register(struct device *parent,
				 const struct power_supply_desc *desc,
				 const struct power_supply_config *cfg);
extern struct power_supply *__must_check
power_supply_register_no_ws(struct device *parent,
				 const struct power_supply_desc *desc,
				 const struct power_supply_config *cfg);
extern struct power_supply *__must_check
devm_power_supply_register(struct device *parent,
				 const struct power_supply_desc *desc,
				 const struct power_supply_config *cfg);
extern struct power_supply *__must_check
devm_power_supply_register_no_ws(struct device *parent,
				 const struct power_supply_desc *desc,
				 const struct power_supply_config *cfg);
extern void power_supply_unregister(struct power_supply *psy);
extern int power_supply_powers(struct power_supply *psy, struct device *dev);

extern void *power_supply_get_drvdata(struct power_supply *psy);
/* For APM emulation, think legacy userspace. */
extern struct class *power_supply_class;

static inline bool power_supply_is_amp_property(enum power_supply_property psp)
{
	switch (psp) {
	case POWER_SUPPLY_PROP_CHARGE_FULL_DESIGN:
	case POWER_SUPPLY_PROP_CHARGE_EMPTY_DESIGN:
	case POWER_SUPPLY_PROP_CHARGE_FULL:
	case POWER_SUPPLY_PROP_CHARGE_EMPTY:
	case POWER_SUPPLY_PROP_CHARGE_NOW:
	case POWER_SUPPLY_PROP_CHARGE_AVG:
	case POWER_SUPPLY_PROP_CHARGE_COUNTER:
	case POWER_SUPPLY_PROP_CONSTANT_CHARGE_CURRENT:
	case POWER_SUPPLY_PROP_CONSTANT_CHARGE_CURRENT_MAX:
	case POWER_SUPPLY_PROP_CURRENT_MAX:
	case POWER_SUPPLY_PROP_CURRENT_NOW:
	case POWER_SUPPLY_PROP_CURRENT_AVG:
	case POWER_SUPPLY_PROP_CURRENT_BOOT:
	case POWER_SUPPLY_PROP_CHARGE_COUNTER_SHADOW:
	case POWER_SUPPLY_PROP_INPUT_CURRENT_MAX:
	case POWER_SUPPLY_PROP_FLASH_CURRENT_MAX:
		return 1;
	default:
		break;
	}

	return 0;
}

static inline bool power_supply_is_watt_property(enum power_supply_property psp)
{
	switch (psp) {
	case POWER_SUPPLY_PROP_ENERGY_FULL_DESIGN:
	case POWER_SUPPLY_PROP_ENERGY_EMPTY_DESIGN:
	case POWER_SUPPLY_PROP_ENERGY_FULL:
	case POWER_SUPPLY_PROP_ENERGY_EMPTY:
	case POWER_SUPPLY_PROP_ENERGY_NOW:
	case POWER_SUPPLY_PROP_ENERGY_AVG:
	case POWER_SUPPLY_PROP_VOLTAGE_MAX:
	case POWER_SUPPLY_PROP_VOLTAGE_MIN:
	case POWER_SUPPLY_PROP_VOLTAGE_MAX_DESIGN:
	case POWER_SUPPLY_PROP_VOLTAGE_MIN_DESIGN:
	case POWER_SUPPLY_PROP_VOLTAGE_NOW:
	case POWER_SUPPLY_PROP_VOLTAGE_AVG:
	case POWER_SUPPLY_PROP_VOLTAGE_OCV:
	case POWER_SUPPLY_PROP_VOLTAGE_BOOT:
	case POWER_SUPPLY_PROP_CONSTANT_CHARGE_VOLTAGE:
	case POWER_SUPPLY_PROP_CONSTANT_CHARGE_VOLTAGE_MAX:
	case POWER_SUPPLY_PROP_POWER_NOW:
		return 1;
	default:
		break;
	}

	return 0;
}

#endif /* __LINUX_POWER_SUPPLY_H__ */<|MERGE_RESOLUTION|>--- conflicted
+++ resolved
@@ -275,13 +275,10 @@
 	POWER_SUPPLY_PROP_PARALLEL_BATFET_MODE,
 	POWER_SUPPLY_PROP_PARALLEL_FCC_MAX,
 	POWER_SUPPLY_PROP_MIN_ICL,
-<<<<<<< HEAD
+        POWER_SUPPLY_PROP_FG_RESET_CLOCK,
 #ifdef CONFIG_MACH_ASUS_SDM660
 	POWER_SUPPLY_PROP_ADAPTER_ID,
 #endif
-=======
-	POWER_SUPPLY_PROP_FG_RESET_CLOCK,
->>>>>>> 32ed4c6c
 	/* Local extensions of type int64_t */
 	POWER_SUPPLY_PROP_CHARGE_COUNTER_EXT,
 	/* Properties of type `const char *' */
