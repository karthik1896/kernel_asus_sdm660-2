--- conflicted
+++ resolved
@@ -379,14 +379,10 @@
 	 * This is a per-zone reserve of pages that are not available
 	 * to userspace allocations.
 	 */
-<<<<<<< HEAD
-	unsigned long		dirty_balance_reserve;
+	unsigned long		totalreserve_pages;
 #ifdef CONFIG_CMA
 	bool			cma_alloc;
 #endif
-=======
-	unsigned long		totalreserve_pages;
->>>>>>> 2f0de519
 
 #ifndef CONFIG_SPARSEMEM
 	/*
