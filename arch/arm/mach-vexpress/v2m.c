/*
 * Versatile Express V2M Motherboard Support
 */
#include <linux/clocksource.h>
#include <linux/device.h>
#include <linux/amba/bus.h>
#include <linux/amba/mmci.h>
#include <linux/io.h>
#include <linux/clocksource.h>
#include <linux/smp.h>
#include <linux/init.h>
#include <linux/irqchip.h>
#include <linux/of_address.h>
#include <linux/of_fdt.h>
#include <linux/of_irq.h>
#include <linux/of_platform.h>
#include <linux/platform_device.h>
#include <linux/ata_platform.h>
#include <linux/smsc911x.h>
#include <linux/spinlock.h>
#include <linux/usb/isp1760.h>
#include <linux/mtd/physmap.h>
#include <linux/regulator/fixed.h>
#include <linux/regulator/machine.h>
#include <linux/vexpress.h>
#include <linux/clk-provider.h>
#include <linux/clkdev.h>

#include <asm/mach-types.h>
#include <asm/sizes.h>
#include <asm/mach/arch.h>
#include <asm/mach/map.h>
#include <asm/mach/time.h>
#include <asm/hardware/arm_timer.h>
#include <asm/hardware/cache-l2x0.h>
#include <asm/hardware/timer-sp.h>

#include <mach/ct-ca9x4.h>
#include <mach/motherboard.h>

#include <plat/sched_clock.h>
#include <plat/platsmp.h>

#include "core.h"

#define V2M_PA_CS0	0x40000000
#define V2M_PA_CS1	0x44000000
#define V2M_PA_CS2	0x48000000
#define V2M_PA_CS3	0x4c000000
#define V2M_PA_CS7	0x10000000

static struct map_desc v2m_io_desc[] __initdata = {
	{
		.virtual	= V2M_PERIPH,
		.pfn		= __phys_to_pfn(V2M_PA_CS7),
		.length		= SZ_128K,
		.type		= MT_DEVICE,
	},
};

static void __init v2m_sp804_init(void __iomem *base, unsigned int irq)
{
	if (WARN_ON(!base || irq == NO_IRQ))
		return;

	sp804_clocksource_init(base + TIMER_2_BASE, "v2m-timer1");
	sp804_clockevents_init(base + TIMER_1_BASE, irq, "v2m-timer0");
}


static struct resource v2m_pcie_i2c_resource = {
	.start	= V2M_SERIAL_BUS_PCI,
	.end	= V2M_SERIAL_BUS_PCI + SZ_4K - 1,
	.flags	= IORESOURCE_MEM,
};

static struct platform_device v2m_pcie_i2c_device = {
	.name		= "versatile-i2c",
	.id		= 0,
	.num_resources	= 1,
	.resource	= &v2m_pcie_i2c_resource,
};

static struct resource v2m_ddc_i2c_resource = {
	.start	= V2M_SERIAL_BUS_DVI,
	.end	= V2M_SERIAL_BUS_DVI + SZ_4K - 1,
	.flags	= IORESOURCE_MEM,
};

static struct platform_device v2m_ddc_i2c_device = {
	.name		= "versatile-i2c",
	.id		= 1,
	.num_resources	= 1,
	.resource	= &v2m_ddc_i2c_resource,
};

static struct resource v2m_eth_resources[] = {
	{
		.start	= V2M_LAN9118,
		.end	= V2M_LAN9118 + SZ_64K - 1,
		.flags	= IORESOURCE_MEM,
	}, {
		.start	= IRQ_V2M_LAN9118,
		.end	= IRQ_V2M_LAN9118,
		.flags	= IORESOURCE_IRQ,
	},
};

static struct smsc911x_platform_config v2m_eth_config = {
	.flags		= SMSC911X_USE_32BIT,
	.irq_polarity	= SMSC911X_IRQ_POLARITY_ACTIVE_HIGH,
	.irq_type	= SMSC911X_IRQ_TYPE_PUSH_PULL,
	.phy_interface	= PHY_INTERFACE_MODE_MII,
};

static struct platform_device v2m_eth_device = {
	.name		= "smsc911x",
	.id		= -1,
	.resource	= v2m_eth_resources,
	.num_resources	= ARRAY_SIZE(v2m_eth_resources),
	.dev.platform_data = &v2m_eth_config,
};

static struct regulator_consumer_supply v2m_eth_supplies[] = {
	REGULATOR_SUPPLY("vddvario", "smsc911x"),
	REGULATOR_SUPPLY("vdd33a", "smsc911x"),
};

static struct resource v2m_usb_resources[] = {
	{
		.start	= V2M_ISP1761,
		.end	= V2M_ISP1761 + SZ_128K - 1,
		.flags	= IORESOURCE_MEM,
	}, {
		.start	= IRQ_V2M_ISP1761,
		.end	= IRQ_V2M_ISP1761,
		.flags	= IORESOURCE_IRQ,
	},
};

static struct isp1760_platform_data v2m_usb_config = {
	.is_isp1761		= true,
	.bus_width_16		= false,
	.port1_otg		= true,
	.analog_oc		= false,
	.dack_polarity_high	= false,
	.dreq_polarity_high	= false,
};

static struct platform_device v2m_usb_device = {
	.name		= "isp1760",
	.id		= -1,
	.resource	= v2m_usb_resources,
	.num_resources	= ARRAY_SIZE(v2m_usb_resources),
	.dev.platform_data = &v2m_usb_config,
};

static struct physmap_flash_data v2m_flash_data = {
	.width		= 4,
};

static struct resource v2m_flash_resources[] = {
	{
		.start	= V2M_NOR0,
		.end	= V2M_NOR0 + SZ_64M - 1,
		.flags	= IORESOURCE_MEM,
	}, {
		.start	= V2M_NOR1,
		.end	= V2M_NOR1 + SZ_64M - 1,
		.flags	= IORESOURCE_MEM,
	},
};

static struct platform_device v2m_flash_device = {
	.name		= "physmap-flash",
	.id		= -1,
	.resource	= v2m_flash_resources,
	.num_resources	= ARRAY_SIZE(v2m_flash_resources),
	.dev.platform_data = &v2m_flash_data,
};

static struct pata_platform_info v2m_pata_data = {
	.ioport_shift	= 2,
};

static struct resource v2m_pata_resources[] = {
	{
		.start	= V2M_CF,
		.end	= V2M_CF + 0xff,
		.flags	= IORESOURCE_MEM,
	}, {
		.start	= V2M_CF + 0x100,
		.end	= V2M_CF + SZ_4K - 1,
		.flags	= IORESOURCE_MEM,
	},
};

static struct platform_device v2m_cf_device = {
	.name		= "pata_platform",
	.id		= -1,
	.resource	= v2m_pata_resources,
	.num_resources	= ARRAY_SIZE(v2m_pata_resources),
	.dev.platform_data = &v2m_pata_data,
};

static struct mmci_platform_data v2m_mmci_data = {
	.ocr_mask	= MMC_VDD_32_33|MMC_VDD_33_34,
	.gpio_wp	= VEXPRESS_GPIO_MMC_WPROT,
	.gpio_cd	= VEXPRESS_GPIO_MMC_CARDIN,
};

static struct resource v2m_sysreg_resources[] = {
	{
		.start	= V2M_SYSREGS,
		.end	= V2M_SYSREGS + 0xfff,
		.flags	= IORESOURCE_MEM,
	},
};

static struct platform_device v2m_sysreg_device = {
	.name		= "vexpress-sysreg",
	.id		= -1,
	.resource	= v2m_sysreg_resources,
	.num_resources	= ARRAY_SIZE(v2m_sysreg_resources),
};

static struct platform_device v2m_muxfpga_device = {
	.name		= "vexpress-muxfpga",
	.id		= 0,
	.num_resources	= 1,
	.resource	= (struct resource []) {
		VEXPRESS_RES_FUNC(0, 7),
	}
};

static struct platform_device v2m_shutdown_device = {
	.name		= "vexpress-shutdown",
	.id		= 0,
	.num_resources	= 1,
	.resource	= (struct resource []) {
		VEXPRESS_RES_FUNC(0, 8),
	}
};

static struct platform_device v2m_reboot_device = {
	.name		= "vexpress-reboot",
	.id		= 0,
	.num_resources	= 1,
	.resource	= (struct resource []) {
		VEXPRESS_RES_FUNC(0, 9),
	}
};

static struct platform_device v2m_dvimode_device = {
	.name		= "vexpress-dvimode",
	.id		= 0,
	.num_resources	= 1,
	.resource	= (struct resource []) {
		VEXPRESS_RES_FUNC(0, 11),
	}
};

static AMBA_APB_DEVICE(aaci,  "mb:aaci",  0, V2M_AACI, IRQ_V2M_AACI, NULL);
static AMBA_APB_DEVICE(mmci,  "mb:mmci",  0, V2M_MMCI, IRQ_V2M_MMCI, &v2m_mmci_data);
static AMBA_APB_DEVICE(kmi0,  "mb:kmi0",  0, V2M_KMI0, IRQ_V2M_KMI0, NULL);
static AMBA_APB_DEVICE(kmi1,  "mb:kmi1",  0, V2M_KMI1, IRQ_V2M_KMI1, NULL);
static AMBA_APB_DEVICE(uart0, "mb:uart0", 0, V2M_UART0, IRQ_V2M_UART0, NULL);
static AMBA_APB_DEVICE(uart1, "mb:uart1", 0, V2M_UART1, IRQ_V2M_UART1, NULL);
static AMBA_APB_DEVICE(uart2, "mb:uart2", 0, V2M_UART2, IRQ_V2M_UART2, NULL);
static AMBA_APB_DEVICE(uart3, "mb:uart3", 0, V2M_UART3, IRQ_V2M_UART3, NULL);
static AMBA_APB_DEVICE(wdt,   "mb:wdt",   0, V2M_WDT, IRQ_V2M_WDT, NULL);
static AMBA_APB_DEVICE(rtc,   "mb:rtc",   0, V2M_RTC, IRQ_V2M_RTC, NULL);

static struct amba_device *v2m_amba_devs[] __initdata = {
	&aaci_device,
	&mmci_device,
	&kmi0_device,
	&kmi1_device,
	&uart0_device,
	&uart1_device,
	&uart2_device,
	&uart3_device,
	&wdt_device,
	&rtc_device,
};

static void __init v2m_timer_init(void)
{
	vexpress_clk_init(ioremap(V2M_SYSCTL, SZ_4K));
	v2m_sp804_init(ioremap(V2M_TIMER01, SZ_4K), IRQ_V2M_TIMER0);
}

static void __init v2m_init_early(void)
{
	if (ct_desc->init_early)
		ct_desc->init_early();
	versatile_sched_clock_init(vexpress_get_24mhz_clock_base(), 24000000);
}

struct ct_desc *ct_desc;

static struct ct_desc *ct_descs[] __initdata = {
#ifdef CONFIG_ARCH_VEXPRESS_CA9X4
	&ct_ca9x4_desc,
#endif
};

static void __init v2m_populate_ct_desc(void)
{
	int i;
	u32 current_tile_id;

	ct_desc = NULL;
	current_tile_id = vexpress_get_procid(VEXPRESS_SITE_MASTER)
				& V2M_CT_ID_MASK;

	for (i = 0; i < ARRAY_SIZE(ct_descs) && !ct_desc; ++i)
		if (ct_descs[i]->id == current_tile_id)
			ct_desc = ct_descs[i];

	if (!ct_desc)
		panic("vexpress: this kernel does not support core tile ID 0x%08x when booting via ATAGs.\n"
		      "You may need a device tree blob or a different kernel to boot on this board.\n",
		      current_tile_id);
}

static void __init v2m_map_io(void)
{
	iotable_init(v2m_io_desc, ARRAY_SIZE(v2m_io_desc));
	vexpress_sysreg_early_init(ioremap(V2M_SYSREGS, SZ_4K));
	v2m_populate_ct_desc();
	ct_desc->map_io();
}

static void __init v2m_init_irq(void)
{
	ct_desc->init_irq();
}

static void __init v2m_init(void)
{
	int i;

	regulator_register_fixed(0, v2m_eth_supplies,
			ARRAY_SIZE(v2m_eth_supplies));

	platform_device_register(&v2m_muxfpga_device);
	platform_device_register(&v2m_shutdown_device);
	platform_device_register(&v2m_reboot_device);
	platform_device_register(&v2m_dvimode_device);

	platform_device_register(&v2m_sysreg_device);
	platform_device_register(&v2m_pcie_i2c_device);
	platform_device_register(&v2m_ddc_i2c_device);
	platform_device_register(&v2m_flash_device);
	platform_device_register(&v2m_cf_device);
	platform_device_register(&v2m_eth_device);
	platform_device_register(&v2m_usb_device);

	for (i = 0; i < ARRAY_SIZE(v2m_amba_devs); i++)
		amba_device_register(v2m_amba_devs[i], &iomem_resource);

	ct_desc->init_tile();
}

MACHINE_START(VEXPRESS, "ARM-Versatile Express")
	.atag_offset	= 0x100,
	.smp		= smp_ops(vexpress_smp_ops),
	.map_io		= v2m_map_io,
	.init_early	= v2m_init_early,
	.init_irq	= v2m_init_irq,
	.init_time	= v2m_timer_init,
	.init_machine	= v2m_init,
MACHINE_END

static struct map_desc v2m_rs1_io_desc __initdata = {
	.virtual	= V2M_PERIPH,
	.pfn		= __phys_to_pfn(0x1c000000),
	.length		= SZ_2M,
	.type		= MT_DEVICE,
};

static int __init v2m_dt_scan_memory_map(unsigned long node, const char *uname,
		int depth, void *data)
{
	const char **map = data;

	if (strcmp(uname, "motherboard") != 0)
		return 0;

	*map = of_get_flat_dt_prop(node, "arm,v2m-memory-map", NULL);

	return 1;
}

void __init v2m_dt_map_io(void)
{
	const char *map = NULL;

	of_scan_flat_dt(v2m_dt_scan_memory_map, &map);

	if (map && strcmp(map, "rs1") == 0)
		iotable_init(&v2m_rs1_io_desc, 1);
	else
		iotable_init(v2m_io_desc, ARRAY_SIZE(v2m_io_desc));

#if defined(CONFIG_SMP)
	vexpress_dt_smp_map_io();
#endif
}

void __init v2m_dt_init_early(void)
{
	u32 dt_hbi;

	vexpress_sysreg_of_early_init();

	/* Confirm board type against DT property, if available */
	if (of_property_read_u32(of_allnodes, "arm,hbi", &dt_hbi) == 0) {
		u32 hbi = vexpress_get_hbi(VEXPRESS_SITE_MASTER);

		if (WARN_ON(dt_hbi != hbi))
			pr_warning("vexpress: DT HBI (%x) is not matching "
					"hardware (%x)!\n", dt_hbi, hbi);
	}
}

static void __init v2m_dt_timer_init(void)
{
<<<<<<< HEAD
	struct device_node *node = NULL;

	of_clk_init(NULL);

	clocksource_of_init();
	do {
		node = of_find_compatible_node(node, NULL, "arm,sp804");
	} while (node && vexpress_get_site_by_node(node) != VEXPRESS_SITE_MB);
	if (node) {
		pr_info("Using SP804 '%s' as a clock & events source\n",
				node->full_name);
		WARN_ON(clk_register_clkdev(of_clk_get_by_name(node,
				"timclken1"), "v2m-timer0", "sp804"));
		WARN_ON(clk_register_clkdev(of_clk_get_by_name(node,
				"timclken2"), "v2m-timer1", "sp804"));
		v2m_sp804_init(of_iomap(node, 0),
				irq_of_parse_and_map(node, 0));
	}

	arch_timer_of_register();
=======
	vexpress_clk_of_init();

	clocksource_of_init();
>>>>>>> 0592c218

	versatile_sched_clock_init(vexpress_get_24mhz_clock_base(),
				24000000);
}

static const struct of_device_id v2m_dt_bus_match[] __initconst = {
	{ .compatible = "simple-bus", },
	{ .compatible = "arm,amba-bus", },
	{ .compatible = "arm,vexpress,config-bus", },
	{}
};

static void __init v2m_dt_init(void)
{
	l2x0_of_init(0x00400000, 0xfe0fffff);
	of_platform_populate(NULL, v2m_dt_bus_match, NULL, NULL);
}

static const char * const v2m_dt_match[] __initconst = {
	"arm,vexpress",
	"xen,xenvm",
	NULL,
};

DT_MACHINE_START(VEXPRESS_DT, "ARM-Versatile Express")
	.dt_compat	= v2m_dt_match,
	.smp		= smp_ops(vexpress_smp_ops),
	.map_io		= v2m_dt_map_io,
	.init_early	= v2m_dt_init_early,
	.init_irq	= irqchip_init,
	.init_time	= v2m_dt_timer_init,
	.init_machine	= v2m_dt_init,
MACHINE_END<|MERGE_RESOLUTION|>--- conflicted
+++ resolved
@@ -427,32 +427,9 @@
 
 static void __init v2m_dt_timer_init(void)
 {
-<<<<<<< HEAD
-	struct device_node *node = NULL;
-
 	of_clk_init(NULL);
 
 	clocksource_of_init();
-	do {
-		node = of_find_compatible_node(node, NULL, "arm,sp804");
-	} while (node && vexpress_get_site_by_node(node) != VEXPRESS_SITE_MB);
-	if (node) {
-		pr_info("Using SP804 '%s' as a clock & events source\n",
-				node->full_name);
-		WARN_ON(clk_register_clkdev(of_clk_get_by_name(node,
-				"timclken1"), "v2m-timer0", "sp804"));
-		WARN_ON(clk_register_clkdev(of_clk_get_by_name(node,
-				"timclken2"), "v2m-timer1", "sp804"));
-		v2m_sp804_init(of_iomap(node, 0),
-				irq_of_parse_and_map(node, 0));
-	}
-
-	arch_timer_of_register();
-=======
-	vexpress_clk_of_init();
-
-	clocksource_of_init();
->>>>>>> 0592c218
 
 	versatile_sched_clock_init(vexpress_get_24mhz_clock_base(),
 				24000000);
