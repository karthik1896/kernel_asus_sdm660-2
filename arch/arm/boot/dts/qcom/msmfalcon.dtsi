--- conflicted
+++ resolved
@@ -231,7 +231,6 @@
 		clock-frequency = <19200000>;
 	};
 
-<<<<<<< HEAD
 	spmi_bus: qcom,spmi@800f000 {
 		compatible = "qcom,spmi-pmic-arb";
 		reg = <0x800f000 0x1000>,
@@ -251,7 +250,8 @@
 		cell-index = <0>;
 		qcom,not-wakeup; /* Needed until Full-boot-chain enabled */
 		status = "ok";
-=======
+	};
+
 	wdog: qcom,wdt@17817000 {
 		status = "disabled";
 		compatible = "qcom,msm-watchdog";
@@ -262,7 +262,6 @@
 		qcom,pet-time = <10000>;
 		qcom,ipi-ping;
 		qcom,wakeup-enable;
->>>>>>> d0110c84
 	};
 
 	qcom,sps {
