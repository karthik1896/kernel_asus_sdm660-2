/*
 * Contains CPU feature definitions
 *
 * Copyright (C) 2015 ARM Ltd.
 *
 * This program is free software; you can redistribute it and/or modify
 * it under the terms of the GNU General Public License version 2 as
 * published by the Free Software Foundation.
 *
 * This program is distributed in the hope that it will be useful,
 * but WITHOUT ANY WARRANTY; without even the implied warranty of
 * MERCHANTABILITY or FITNESS FOR A PARTICULAR PURPOSE.  See the
 * GNU General Public License for more details.
 *
 * You should have received a copy of the GNU General Public License
 * along with this program.  If not, see <http://www.gnu.org/licenses/>.
 */

#define pr_fmt(fmt) "CPU features: " fmt

#include <linux/bsearch.h>
#include <linux/cpumask.h>
#include <linux/sort.h>
#include <linux/stop_machine.h>
#include <linux/types.h>
#include <linux/mm.h>
#include <asm/cpu.h>
#include <asm/cpufeature.h>
#include <asm/cpu_ops.h>
#include <asm/processor.h>
#include <asm/sysreg.h>

unsigned long elf_hwcap __read_mostly;
EXPORT_SYMBOL_GPL(elf_hwcap);

#ifdef CONFIG_COMPAT
#define COMPAT_ELF_HWCAP_DEFAULT	\
				(COMPAT_HWCAP_HALF|COMPAT_HWCAP_THUMB|\
				 COMPAT_HWCAP_FAST_MULT|COMPAT_HWCAP_EDSP|\
				 COMPAT_HWCAP_TLS|COMPAT_HWCAP_VFP|\
				 COMPAT_HWCAP_VFPv3|COMPAT_HWCAP_VFPv4|\
				 COMPAT_HWCAP_NEON|COMPAT_HWCAP_IDIV|\
				 COMPAT_HWCAP_LPAE)
unsigned int compat_elf_hwcap __read_mostly = COMPAT_ELF_HWCAP_DEFAULT;
unsigned int compat_elf_hwcap2 __read_mostly;
#endif

DECLARE_BITMAP(cpu_hwcaps, ARM64_NCAPS);
EXPORT_SYMBOL(cpu_hwcaps);

#define __ARM64_FTR_BITS(SIGNED, STRICT, TYPE, SHIFT, WIDTH, SAFE_VAL) \
	{						\
		.sign = SIGNED,				\
		.strict = STRICT,			\
		.type = TYPE,				\
		.shift = SHIFT,				\
		.width = WIDTH,				\
		.safe_val = SAFE_VAL,			\
	}

/* Define a feature with signed values */
#define ARM64_FTR_BITS(STRICT, TYPE, SHIFT, WIDTH, SAFE_VAL) \
	__ARM64_FTR_BITS(FTR_SIGNED, STRICT, TYPE, SHIFT, WIDTH, SAFE_VAL)

/* Define a feature with unsigned value */
#define U_ARM64_FTR_BITS(STRICT, TYPE, SHIFT, WIDTH, SAFE_VAL) \
	__ARM64_FTR_BITS(FTR_UNSIGNED, STRICT, TYPE, SHIFT, WIDTH, SAFE_VAL)

#define ARM64_FTR_END					\
	{						\
		.width = 0,				\
	}

/* meta feature for alternatives */
static bool __maybe_unused
cpufeature_pan_not_uao(const struct arm64_cpu_capabilities *entry);

static struct arm64_ftr_bits ftr_id_aa64isar0[] = {
	ARM64_FTR_BITS(FTR_STRICT, FTR_EXACT, 32, 32, 0),
	ARM64_FTR_BITS(FTR_STRICT, FTR_EXACT, ID_AA64ISAR0_RDM_SHIFT, 4, 0),
	ARM64_FTR_BITS(FTR_STRICT, FTR_EXACT, 24, 4, 0),
	ARM64_FTR_BITS(FTR_STRICT, FTR_LOWER_SAFE, ID_AA64ISAR0_ATOMICS_SHIFT, 4, 0),
	ARM64_FTR_BITS(FTR_STRICT, FTR_LOWER_SAFE, ID_AA64ISAR0_CRC32_SHIFT, 4, 0),
	ARM64_FTR_BITS(FTR_STRICT, FTR_LOWER_SAFE, ID_AA64ISAR0_SHA2_SHIFT, 4, 0),
	ARM64_FTR_BITS(FTR_STRICT, FTR_LOWER_SAFE, ID_AA64ISAR0_SHA1_SHIFT, 4, 0),
	ARM64_FTR_BITS(FTR_STRICT, FTR_LOWER_SAFE, ID_AA64ISAR0_AES_SHIFT, 4, 0),
	ARM64_FTR_BITS(FTR_STRICT, FTR_EXACT, 0, 4, 0),	/* RAZ */
	ARM64_FTR_END,
};

static struct arm64_ftr_bits ftr_id_aa64pfr0[] = {
	ARM64_FTR_BITS(FTR_STRICT, FTR_EXACT, 32, 32, 0),
	ARM64_FTR_BITS(FTR_STRICT, FTR_EXACT, 28, 4, 0),
	ARM64_FTR_BITS(FTR_STRICT, FTR_EXACT, ID_AA64PFR0_GIC_SHIFT, 4, 0),
	ARM64_FTR_BITS(FTR_STRICT, FTR_LOWER_SAFE, ID_AA64PFR0_ASIMD_SHIFT, 4, ID_AA64PFR0_ASIMD_NI),
	ARM64_FTR_BITS(FTR_STRICT, FTR_LOWER_SAFE, ID_AA64PFR0_FP_SHIFT, 4, ID_AA64PFR0_FP_NI),
	/* Linux doesn't care about the EL3 */
	ARM64_FTR_BITS(FTR_NONSTRICT, FTR_EXACT, ID_AA64PFR0_EL3_SHIFT, 4, 0),
	ARM64_FTR_BITS(FTR_STRICT, FTR_EXACT, ID_AA64PFR0_EL2_SHIFT, 4, 0),
	ARM64_FTR_BITS(FTR_STRICT, FTR_EXACT, ID_AA64PFR0_EL1_SHIFT, 4, ID_AA64PFR0_EL1_64BIT_ONLY),
	ARM64_FTR_BITS(FTR_STRICT, FTR_EXACT, ID_AA64PFR0_EL0_SHIFT, 4, ID_AA64PFR0_EL0_64BIT_ONLY),
	ARM64_FTR_END,
};

static struct arm64_ftr_bits ftr_id_aa64mmfr0[] = {
	ARM64_FTR_BITS(FTR_STRICT, FTR_EXACT, 32, 32, 0),
	ARM64_FTR_BITS(FTR_STRICT, FTR_EXACT, ID_AA64MMFR0_TGRAN4_SHIFT, 4, ID_AA64MMFR0_TGRAN4_NI),
	ARM64_FTR_BITS(FTR_STRICT, FTR_EXACT, ID_AA64MMFR0_TGRAN64_SHIFT, 4, ID_AA64MMFR0_TGRAN64_NI),
	ARM64_FTR_BITS(FTR_STRICT, FTR_EXACT, ID_AA64MMFR0_TGRAN16_SHIFT, 4, ID_AA64MMFR0_TGRAN16_NI),
	ARM64_FTR_BITS(FTR_STRICT, FTR_EXACT, ID_AA64MMFR0_BIGENDEL0_SHIFT, 4, 0),
	/* Linux shouldn't care about secure memory */
	ARM64_FTR_BITS(FTR_NONSTRICT, FTR_EXACT, ID_AA64MMFR0_SNSMEM_SHIFT, 4, 0),
	ARM64_FTR_BITS(FTR_STRICT, FTR_EXACT, ID_AA64MMFR0_BIGENDEL_SHIFT, 4, 0),
	ARM64_FTR_BITS(FTR_STRICT, FTR_EXACT, ID_AA64MMFR0_ASID_SHIFT, 4, 0),
	/*
	 * Differing PARange is fine as long as all peripherals and memory are mapped
	 * within the minimum PARange of all CPUs
	 */
	U_ARM64_FTR_BITS(FTR_NONSTRICT, FTR_LOWER_SAFE, ID_AA64MMFR0_PARANGE_SHIFT, 4, 0),
	ARM64_FTR_END,
};

static struct arm64_ftr_bits ftr_id_aa64mmfr1[] = {
	ARM64_FTR_BITS(FTR_STRICT, FTR_EXACT, 32, 32, 0),
	ARM64_FTR_BITS(FTR_STRICT, FTR_LOWER_SAFE, ID_AA64MMFR1_PAN_SHIFT, 4, 0),
	ARM64_FTR_BITS(FTR_STRICT, FTR_EXACT, ID_AA64MMFR1_LOR_SHIFT, 4, 0),
	ARM64_FTR_BITS(FTR_STRICT, FTR_EXACT, ID_AA64MMFR1_HPD_SHIFT, 4, 0),
	ARM64_FTR_BITS(FTR_STRICT, FTR_EXACT, ID_AA64MMFR1_VHE_SHIFT, 4, 0),
	ARM64_FTR_BITS(FTR_STRICT, FTR_EXACT, ID_AA64MMFR1_VMIDBITS_SHIFT, 4, 0),
	ARM64_FTR_BITS(FTR_STRICT, FTR_EXACT, ID_AA64MMFR1_HADBS_SHIFT, 4, 0),
	ARM64_FTR_END,
};

static struct arm64_ftr_bits ftr_id_aa64mmfr2[] = {
	ARM64_FTR_BITS(FTR_STRICT, FTR_EXACT, ID_AA64MMFR2_UAO_SHIFT, 4, 0),
	ARM64_FTR_END,
};

static struct arm64_ftr_bits ftr_ctr[] = {
	U_ARM64_FTR_BITS(FTR_STRICT, FTR_EXACT, 31, 1, 1),	/* RAO */
	ARM64_FTR_BITS(FTR_STRICT, FTR_EXACT, 28, 3, 0),
	U_ARM64_FTR_BITS(FTR_STRICT, FTR_HIGHER_SAFE, 24, 4, 0),	/* CWG */
	U_ARM64_FTR_BITS(FTR_STRICT, FTR_LOWER_SAFE, 20, 4, 0),	/* ERG */
	U_ARM64_FTR_BITS(FTR_STRICT, FTR_LOWER_SAFE, 16, 4, 1),	/* DminLine */
	/*
	 * Linux can handle differing I-cache policies. Userspace JITs will
	 * make use of *minLine
	 */
	U_ARM64_FTR_BITS(FTR_NONSTRICT, FTR_EXACT, 14, 2, 0),	/* L1Ip */
	ARM64_FTR_BITS(FTR_STRICT, FTR_EXACT, 4, 10, 0),	/* RAZ */
	U_ARM64_FTR_BITS(FTR_STRICT, FTR_LOWER_SAFE, 0, 4, 0),	/* IminLine */
	ARM64_FTR_END,
};

static struct arm64_ftr_bits ftr_id_mmfr0[] = {
	ARM64_FTR_BITS(FTR_STRICT, FTR_EXACT, 28, 4, 0),	/* InnerShr */
	ARM64_FTR_BITS(FTR_STRICT, FTR_EXACT, 24, 4, 0),	/* FCSE */
	ARM64_FTR_BITS(FTR_NONSTRICT, FTR_LOWER_SAFE, 20, 4, 0),	/* AuxReg */
	ARM64_FTR_BITS(FTR_STRICT, FTR_EXACT, 16, 4, 0),	/* TCM */
	ARM64_FTR_BITS(FTR_STRICT, FTR_EXACT, 12, 4, 0),	/* ShareLvl */
	ARM64_FTR_BITS(FTR_STRICT, FTR_EXACT, 8, 4, 0),	/* OuterShr */
	ARM64_FTR_BITS(FTR_STRICT, FTR_EXACT, 4, 4, 0),	/* PMSA */
	ARM64_FTR_BITS(FTR_STRICT, FTR_EXACT, 0, 4, 0),	/* VMSA */
	ARM64_FTR_END,
};

static struct arm64_ftr_bits ftr_id_aa64dfr0[] = {
	ARM64_FTR_BITS(FTR_STRICT, FTR_EXACT, 32, 32, 0),
	U_ARM64_FTR_BITS(FTR_STRICT, FTR_LOWER_SAFE, ID_AA64DFR0_CTX_CMPS_SHIFT, 4, 0),
	U_ARM64_FTR_BITS(FTR_STRICT, FTR_LOWER_SAFE, ID_AA64DFR0_WRPS_SHIFT, 4, 0),
	U_ARM64_FTR_BITS(FTR_STRICT, FTR_LOWER_SAFE, ID_AA64DFR0_BRPS_SHIFT, 4, 0),
	U_ARM64_FTR_BITS(FTR_STRICT, FTR_EXACT, ID_AA64DFR0_PMUVER_SHIFT, 4, 0),
	U_ARM64_FTR_BITS(FTR_STRICT, FTR_EXACT, ID_AA64DFR0_TRACEVER_SHIFT, 4, 0),
	U_ARM64_FTR_BITS(FTR_STRICT, FTR_EXACT, ID_AA64DFR0_DEBUGVER_SHIFT, 4, 0x6),
	ARM64_FTR_END,
};

static struct arm64_ftr_bits ftr_mvfr2[] = {
	ARM64_FTR_BITS(FTR_STRICT, FTR_EXACT, 8, 24, 0),	/* RAZ */
	ARM64_FTR_BITS(FTR_STRICT, FTR_EXACT, 4, 4, 0),		/* FPMisc */
	ARM64_FTR_BITS(FTR_STRICT, FTR_EXACT, 0, 4, 0),		/* SIMDMisc */
	ARM64_FTR_END,
};

static struct arm64_ftr_bits ftr_dczid[] = {
	ARM64_FTR_BITS(FTR_STRICT, FTR_EXACT, 5, 27, 0),	/* RAZ */
	ARM64_FTR_BITS(FTR_STRICT, FTR_EXACT, 4, 1, 1),		/* DZP */
	ARM64_FTR_BITS(FTR_STRICT, FTR_LOWER_SAFE, 0, 4, 0),	/* BS */
	ARM64_FTR_END,
};


static struct arm64_ftr_bits ftr_id_isar5[] = {
	ARM64_FTR_BITS(FTR_STRICT, FTR_EXACT, ID_ISAR5_RDM_SHIFT, 4, 0),
	ARM64_FTR_BITS(FTR_STRICT, FTR_EXACT, 20, 4, 0),	/* RAZ */
	ARM64_FTR_BITS(FTR_STRICT, FTR_EXACT, ID_ISAR5_CRC32_SHIFT, 4, 0),
	ARM64_FTR_BITS(FTR_STRICT, FTR_EXACT, ID_ISAR5_SHA2_SHIFT, 4, 0),
	ARM64_FTR_BITS(FTR_STRICT, FTR_EXACT, ID_ISAR5_SHA1_SHIFT, 4, 0),
	ARM64_FTR_BITS(FTR_STRICT, FTR_EXACT, ID_ISAR5_AES_SHIFT, 4, 0),
	ARM64_FTR_BITS(FTR_STRICT, FTR_EXACT, ID_ISAR5_SEVL_SHIFT, 4, 0),
	ARM64_FTR_END,
};

static struct arm64_ftr_bits ftr_id_mmfr4[] = {
	ARM64_FTR_BITS(FTR_STRICT, FTR_EXACT, 8, 24, 0),	/* RAZ */
	ARM64_FTR_BITS(FTR_STRICT, FTR_EXACT, 4, 4, 0),		/* ac2 */
	ARM64_FTR_BITS(FTR_STRICT, FTR_EXACT, 0, 4, 0),		/* RAZ */
	ARM64_FTR_END,
};

static struct arm64_ftr_bits ftr_id_pfr0[] = {
	ARM64_FTR_BITS(FTR_STRICT, FTR_EXACT, 16, 16, 0),	/* RAZ */
	ARM64_FTR_BITS(FTR_STRICT, FTR_EXACT, 12, 4, 0),	/* State3 */
	ARM64_FTR_BITS(FTR_STRICT, FTR_EXACT, 8, 4, 0),		/* State2 */
	ARM64_FTR_BITS(FTR_STRICT, FTR_EXACT, 4, 4, 0),		/* State1 */
	ARM64_FTR_BITS(FTR_STRICT, FTR_EXACT, 0, 4, 0),		/* State0 */
	ARM64_FTR_END,
};

/*
 * Common ftr bits for a 32bit register with all hidden, strict
 * attributes, with 4bit feature fields and a default safe value of
 * 0. Covers the following 32bit registers:
 * id_isar[0-4], id_mmfr[1-3], id_pfr1, mvfr[0-1]
 */
static struct arm64_ftr_bits ftr_generic_32bits[] = {
	ARM64_FTR_BITS(FTR_STRICT, FTR_LOWER_SAFE, 28, 4, 0),
	ARM64_FTR_BITS(FTR_STRICT, FTR_LOWER_SAFE, 24, 4, 0),
	ARM64_FTR_BITS(FTR_STRICT, FTR_LOWER_SAFE, 20, 4, 0),
	ARM64_FTR_BITS(FTR_STRICT, FTR_LOWER_SAFE, 16, 4, 0),
	ARM64_FTR_BITS(FTR_STRICT, FTR_LOWER_SAFE, 12, 4, 0),
	ARM64_FTR_BITS(FTR_STRICT, FTR_LOWER_SAFE, 8, 4, 0),
	ARM64_FTR_BITS(FTR_STRICT, FTR_LOWER_SAFE, 4, 4, 0),
	ARM64_FTR_BITS(FTR_STRICT, FTR_LOWER_SAFE, 0, 4, 0),
	ARM64_FTR_END,
};

static struct arm64_ftr_bits ftr_generic[] = {
	ARM64_FTR_BITS(FTR_STRICT, FTR_EXACT, 0, 64, 0),
	ARM64_FTR_END,
};

static struct arm64_ftr_bits ftr_generic32[] = {
	ARM64_FTR_BITS(FTR_STRICT, FTR_EXACT, 0, 32, 0),
	ARM64_FTR_END,
};

static struct arm64_ftr_bits ftr_aa64raz[] = {
	ARM64_FTR_BITS(FTR_STRICT, FTR_EXACT, 0, 64, 0),
	ARM64_FTR_END,
};

#define ARM64_FTR_REG(id, table)		\
	{					\
		.sys_id = id,			\
		.name = #id,			\
		.ftr_bits = &((table)[0]),	\
	}

static struct arm64_ftr_reg arm64_ftr_regs[] = {

	/* Op1 = 0, CRn = 0, CRm = 1 */
	ARM64_FTR_REG(SYS_ID_PFR0_EL1, ftr_id_pfr0),
	ARM64_FTR_REG(SYS_ID_PFR1_EL1, ftr_generic_32bits),
	ARM64_FTR_REG(SYS_ID_DFR0_EL1, ftr_generic_32bits),
	ARM64_FTR_REG(SYS_ID_MMFR0_EL1, ftr_id_mmfr0),
	ARM64_FTR_REG(SYS_ID_MMFR1_EL1, ftr_generic_32bits),
	ARM64_FTR_REG(SYS_ID_MMFR2_EL1, ftr_generic_32bits),
	ARM64_FTR_REG(SYS_ID_MMFR3_EL1, ftr_generic_32bits),

	/* Op1 = 0, CRn = 0, CRm = 2 */
	ARM64_FTR_REG(SYS_ID_ISAR0_EL1, ftr_generic_32bits),
	ARM64_FTR_REG(SYS_ID_ISAR1_EL1, ftr_generic_32bits),
	ARM64_FTR_REG(SYS_ID_ISAR2_EL1, ftr_generic_32bits),
	ARM64_FTR_REG(SYS_ID_ISAR3_EL1, ftr_generic_32bits),
	ARM64_FTR_REG(SYS_ID_ISAR4_EL1, ftr_generic_32bits),
	ARM64_FTR_REG(SYS_ID_ISAR5_EL1, ftr_id_isar5),
	ARM64_FTR_REG(SYS_ID_MMFR4_EL1, ftr_id_mmfr4),

	/* Op1 = 0, CRn = 0, CRm = 3 */
	ARM64_FTR_REG(SYS_MVFR0_EL1, ftr_generic_32bits),
	ARM64_FTR_REG(SYS_MVFR1_EL1, ftr_generic_32bits),
	ARM64_FTR_REG(SYS_MVFR2_EL1, ftr_mvfr2),

	/* Op1 = 0, CRn = 0, CRm = 4 */
	ARM64_FTR_REG(SYS_ID_AA64PFR0_EL1, ftr_id_aa64pfr0),
	ARM64_FTR_REG(SYS_ID_AA64PFR1_EL1, ftr_aa64raz),

	/* Op1 = 0, CRn = 0, CRm = 5 */
	ARM64_FTR_REG(SYS_ID_AA64DFR0_EL1, ftr_id_aa64dfr0),
	ARM64_FTR_REG(SYS_ID_AA64DFR1_EL1, ftr_generic),

	/* Op1 = 0, CRn = 0, CRm = 6 */
	ARM64_FTR_REG(SYS_ID_AA64ISAR0_EL1, ftr_id_aa64isar0),
	ARM64_FTR_REG(SYS_ID_AA64ISAR1_EL1, ftr_aa64raz),

	/* Op1 = 0, CRn = 0, CRm = 7 */
	ARM64_FTR_REG(SYS_ID_AA64MMFR0_EL1, ftr_id_aa64mmfr0),
	ARM64_FTR_REG(SYS_ID_AA64MMFR1_EL1, ftr_id_aa64mmfr1),
	ARM64_FTR_REG(SYS_ID_AA64MMFR2_EL1, ftr_id_aa64mmfr2),

	/* Op1 = 3, CRn = 0, CRm = 0 */
	ARM64_FTR_REG(SYS_CTR_EL0, ftr_ctr),
	ARM64_FTR_REG(SYS_DCZID_EL0, ftr_dczid),

	/* Op1 = 3, CRn = 14, CRm = 0 */
	ARM64_FTR_REG(SYS_CNTFRQ_EL0, ftr_generic32),
};

static int search_cmp_ftr_reg(const void *id, const void *regp)
{
	return (int)(unsigned long)id - (int)((const struct arm64_ftr_reg *)regp)->sys_id;
}

/*
 * get_arm64_ftr_reg - Lookup a feature register entry using its
 * sys_reg() encoding. With the array arm64_ftr_regs sorted in the
 * ascending order of sys_id , we use binary search to find a matching
 * entry.
 *
 * returns - Upon success,  matching ftr_reg entry for id.
 *         - NULL on failure. It is upto the caller to decide
 *	     the impact of a failure.
 */
static struct arm64_ftr_reg *get_arm64_ftr_reg(u32 sys_id)
{
	return bsearch((const void *)(unsigned long)sys_id,
			arm64_ftr_regs,
			ARRAY_SIZE(arm64_ftr_regs),
			sizeof(arm64_ftr_regs[0]),
			search_cmp_ftr_reg);
}

static u64 arm64_ftr_set_value(struct arm64_ftr_bits *ftrp, s64 reg, s64 ftr_val)
{
	u64 mask = arm64_ftr_mask(ftrp);

	reg &= ~mask;
	reg |= (ftr_val << ftrp->shift) & mask;
	return reg;
}

static s64 arm64_ftr_safe_value(struct arm64_ftr_bits *ftrp, s64 new, s64 cur)
{
	s64 ret = 0;

	switch (ftrp->type) {
	case FTR_EXACT:
		ret = ftrp->safe_val;
		break;
	case FTR_LOWER_SAFE:
		ret = new < cur ? new : cur;
		break;
	case FTR_HIGHER_SAFE:
		ret = new > cur ? new : cur;
		break;
	default:
		BUG();
	}

	return ret;
}

static int __init sort_cmp_ftr_regs(const void *a, const void *b)
{
	return ((const struct arm64_ftr_reg *)a)->sys_id -
		 ((const struct arm64_ftr_reg *)b)->sys_id;
}

static void __init swap_ftr_regs(void *a, void *b, int size)
{
	struct arm64_ftr_reg tmp = *(struct arm64_ftr_reg *)a;
	*(struct arm64_ftr_reg *)a = *(struct arm64_ftr_reg *)b;
	*(struct arm64_ftr_reg *)b = tmp;
}

static void __init sort_ftr_regs(void)
{
	/* Keep the array sorted so that we can do the binary search */
	sort(arm64_ftr_regs,
		ARRAY_SIZE(arm64_ftr_regs),
		sizeof(arm64_ftr_regs[0]),
		sort_cmp_ftr_regs,
		swap_ftr_regs);
}

/*
 * Initialise the CPU feature register from Boot CPU values.
 * Also initiliases the strict_mask for the register.
 */
static void __init init_cpu_ftr_reg(u32 sys_reg, u64 new)
{
	u64 val = 0;
	u64 strict_mask = ~0x0ULL;
	struct arm64_ftr_bits *ftrp;
	struct arm64_ftr_reg *reg = get_arm64_ftr_reg(sys_reg);

	BUG_ON(!reg);

	for (ftrp  = reg->ftr_bits; ftrp->width; ftrp++) {
		s64 ftr_new = arm64_ftr_value(ftrp, new);

		val = arm64_ftr_set_value(ftrp, val, ftr_new);
		if (!ftrp->strict)
			strict_mask &= ~arm64_ftr_mask(ftrp);
	}
	reg->sys_val = val;
	reg->strict_mask = strict_mask;
}

void __init init_cpu_features(struct cpuinfo_arm64 *info)
{
	/* Before we start using the tables, make sure it is sorted */
	sort_ftr_regs();

	init_cpu_ftr_reg(SYS_CTR_EL0, info->reg_ctr);
	init_cpu_ftr_reg(SYS_DCZID_EL0, info->reg_dczid);
	init_cpu_ftr_reg(SYS_CNTFRQ_EL0, info->reg_cntfrq);
	init_cpu_ftr_reg(SYS_ID_AA64DFR0_EL1, info->reg_id_aa64dfr0);
	init_cpu_ftr_reg(SYS_ID_AA64DFR1_EL1, info->reg_id_aa64dfr1);
	init_cpu_ftr_reg(SYS_ID_AA64ISAR0_EL1, info->reg_id_aa64isar0);
	init_cpu_ftr_reg(SYS_ID_AA64ISAR1_EL1, info->reg_id_aa64isar1);
	init_cpu_ftr_reg(SYS_ID_AA64MMFR0_EL1, info->reg_id_aa64mmfr0);
	init_cpu_ftr_reg(SYS_ID_AA64MMFR1_EL1, info->reg_id_aa64mmfr1);
	init_cpu_ftr_reg(SYS_ID_AA64MMFR2_EL1, info->reg_id_aa64mmfr2);
	init_cpu_ftr_reg(SYS_ID_AA64PFR0_EL1, info->reg_id_aa64pfr0);
	init_cpu_ftr_reg(SYS_ID_AA64PFR1_EL1, info->reg_id_aa64pfr1);
	init_cpu_ftr_reg(SYS_ID_DFR0_EL1, info->reg_id_dfr0);
	init_cpu_ftr_reg(SYS_ID_ISAR0_EL1, info->reg_id_isar0);
	init_cpu_ftr_reg(SYS_ID_ISAR1_EL1, info->reg_id_isar1);
	init_cpu_ftr_reg(SYS_ID_ISAR2_EL1, info->reg_id_isar2);
	init_cpu_ftr_reg(SYS_ID_ISAR3_EL1, info->reg_id_isar3);
	init_cpu_ftr_reg(SYS_ID_ISAR4_EL1, info->reg_id_isar4);
	init_cpu_ftr_reg(SYS_ID_ISAR5_EL1, info->reg_id_isar5);
	init_cpu_ftr_reg(SYS_ID_MMFR0_EL1, info->reg_id_mmfr0);
	init_cpu_ftr_reg(SYS_ID_MMFR1_EL1, info->reg_id_mmfr1);
	init_cpu_ftr_reg(SYS_ID_MMFR2_EL1, info->reg_id_mmfr2);
	init_cpu_ftr_reg(SYS_ID_MMFR3_EL1, info->reg_id_mmfr3);
	init_cpu_ftr_reg(SYS_ID_PFR0_EL1, info->reg_id_pfr0);
	init_cpu_ftr_reg(SYS_ID_PFR1_EL1, info->reg_id_pfr1);
	init_cpu_ftr_reg(SYS_MVFR0_EL1, info->reg_mvfr0);
	init_cpu_ftr_reg(SYS_MVFR1_EL1, info->reg_mvfr1);
	init_cpu_ftr_reg(SYS_MVFR2_EL1, info->reg_mvfr2);
}

static void update_cpu_ftr_reg(struct arm64_ftr_reg *reg, u64 new)
{
	struct arm64_ftr_bits *ftrp;

	for (ftrp = reg->ftr_bits; ftrp->width; ftrp++) {
		s64 ftr_cur = arm64_ftr_value(ftrp, reg->sys_val);
		s64 ftr_new = arm64_ftr_value(ftrp, new);

		if (ftr_cur == ftr_new)
			continue;
		/* Find a safe value */
		ftr_new = arm64_ftr_safe_value(ftrp, ftr_new, ftr_cur);
		reg->sys_val = arm64_ftr_set_value(ftrp, reg->sys_val, ftr_new);
	}

}

static int check_update_ftr_reg(u32 sys_id, int cpu, u64 val, u64 boot)
{
	struct arm64_ftr_reg *regp = get_arm64_ftr_reg(sys_id);

	BUG_ON(!regp);
	update_cpu_ftr_reg(regp, val);
	if ((boot & regp->strict_mask) == (val & regp->strict_mask))
		return 0;
	pr_warn("SANITY CHECK: Unexpected variation in %s. Boot CPU: %#016llx, CPU%d: %#016llx\n",
			regp->name, boot, cpu, val);
	return 1;
}

/*
 * Update system wide CPU feature registers with the values from a
 * non-boot CPU. Also performs SANITY checks to make sure that there
 * aren't any insane variations from that of the boot CPU.
 */
void update_cpu_features(int cpu,
			 struct cpuinfo_arm64 *info,
			 struct cpuinfo_arm64 *boot)
{
	int taint = 0;

	/*
	 * The kernel can handle differing I-cache policies, but otherwise
	 * caches should look identical. Userspace JITs will make use of
	 * *minLine.
	 */
	taint |= check_update_ftr_reg(SYS_CTR_EL0, cpu,
				      info->reg_ctr, boot->reg_ctr);

	/*
	 * Userspace may perform DC ZVA instructions. Mismatched block sizes
	 * could result in too much or too little memory being zeroed if a
	 * process is preempted and migrated between CPUs.
	 */
	taint |= check_update_ftr_reg(SYS_DCZID_EL0, cpu,
				      info->reg_dczid, boot->reg_dczid);

	/* If different, timekeeping will be broken (especially with KVM) */
	taint |= check_update_ftr_reg(SYS_CNTFRQ_EL0, cpu,
				      info->reg_cntfrq, boot->reg_cntfrq);

	/*
	 * The kernel uses self-hosted debug features and expects CPUs to
	 * support identical debug features. We presently need CTX_CMPs, WRPs,
	 * and BRPs to be identical.
	 * ID_AA64DFR1 is currently RES0.
	 */
	taint |= check_update_ftr_reg(SYS_ID_AA64DFR0_EL1, cpu,
				      info->reg_id_aa64dfr0, boot->reg_id_aa64dfr0);
	taint |= check_update_ftr_reg(SYS_ID_AA64DFR1_EL1, cpu,
				      info->reg_id_aa64dfr1, boot->reg_id_aa64dfr1);
	/*
	 * Even in big.LITTLE, processors should be identical instruction-set
	 * wise.
	 */
	taint |= check_update_ftr_reg(SYS_ID_AA64ISAR0_EL1, cpu,
				      info->reg_id_aa64isar0, boot->reg_id_aa64isar0);
	taint |= check_update_ftr_reg(SYS_ID_AA64ISAR1_EL1, cpu,
				      info->reg_id_aa64isar1, boot->reg_id_aa64isar1);

	/*
	 * Differing PARange support is fine as long as all peripherals and
	 * memory are mapped within the minimum PARange of all CPUs.
	 * Linux should not care about secure memory.
	 */
	taint |= check_update_ftr_reg(SYS_ID_AA64MMFR0_EL1, cpu,
				      info->reg_id_aa64mmfr0, boot->reg_id_aa64mmfr0);
	taint |= check_update_ftr_reg(SYS_ID_AA64MMFR1_EL1, cpu,
				      info->reg_id_aa64mmfr1, boot->reg_id_aa64mmfr1);
	taint |= check_update_ftr_reg(SYS_ID_AA64MMFR2_EL1, cpu,
				      info->reg_id_aa64mmfr2, boot->reg_id_aa64mmfr2);

	/*
	 * EL3 is not our concern.
	 * ID_AA64PFR1 is currently RES0.
	 */
	taint |= check_update_ftr_reg(SYS_ID_AA64PFR0_EL1, cpu,
				      info->reg_id_aa64pfr0, boot->reg_id_aa64pfr0);
	taint |= check_update_ftr_reg(SYS_ID_AA64PFR1_EL1, cpu,
				      info->reg_id_aa64pfr1, boot->reg_id_aa64pfr1);

	/*
	 * If we have AArch32, we care about 32-bit features for compat. These
	 * registers should be RES0 otherwise.
	 */
	taint |= check_update_ftr_reg(SYS_ID_DFR0_EL1, cpu,
					info->reg_id_dfr0, boot->reg_id_dfr0);
	taint |= check_update_ftr_reg(SYS_ID_ISAR0_EL1, cpu,
					info->reg_id_isar0, boot->reg_id_isar0);
	taint |= check_update_ftr_reg(SYS_ID_ISAR1_EL1, cpu,
					info->reg_id_isar1, boot->reg_id_isar1);
	taint |= check_update_ftr_reg(SYS_ID_ISAR2_EL1, cpu,
					info->reg_id_isar2, boot->reg_id_isar2);
	taint |= check_update_ftr_reg(SYS_ID_ISAR3_EL1, cpu,
					info->reg_id_isar3, boot->reg_id_isar3);
	taint |= check_update_ftr_reg(SYS_ID_ISAR4_EL1, cpu,
					info->reg_id_isar4, boot->reg_id_isar4);
	taint |= check_update_ftr_reg(SYS_ID_ISAR5_EL1, cpu,
					info->reg_id_isar5, boot->reg_id_isar5);

	/*
	 * Regardless of the value of the AuxReg field, the AIFSR, ADFSR, and
	 * ACTLR formats could differ across CPUs and therefore would have to
	 * be trapped for virtualization anyway.
	 */
	taint |= check_update_ftr_reg(SYS_ID_MMFR0_EL1, cpu,
					info->reg_id_mmfr0, boot->reg_id_mmfr0);
	taint |= check_update_ftr_reg(SYS_ID_MMFR1_EL1, cpu,
					info->reg_id_mmfr1, boot->reg_id_mmfr1);
	taint |= check_update_ftr_reg(SYS_ID_MMFR2_EL1, cpu,
					info->reg_id_mmfr2, boot->reg_id_mmfr2);
	taint |= check_update_ftr_reg(SYS_ID_MMFR3_EL1, cpu,
					info->reg_id_mmfr3, boot->reg_id_mmfr3);
	taint |= check_update_ftr_reg(SYS_ID_PFR0_EL1, cpu,
					info->reg_id_pfr0, boot->reg_id_pfr0);
	taint |= check_update_ftr_reg(SYS_ID_PFR1_EL1, cpu,
					info->reg_id_pfr1, boot->reg_id_pfr1);
	taint |= check_update_ftr_reg(SYS_MVFR0_EL1, cpu,
					info->reg_mvfr0, boot->reg_mvfr0);
	taint |= check_update_ftr_reg(SYS_MVFR1_EL1, cpu,
					info->reg_mvfr1, boot->reg_mvfr1);
	taint |= check_update_ftr_reg(SYS_MVFR2_EL1, cpu,
					info->reg_mvfr2, boot->reg_mvfr2);

	/*
	 * Mismatched CPU features are a recipe for disaster. Don't even
	 * pretend to support them.
	 */
	WARN_TAINT_ONCE(taint, TAINT_CPU_OUT_OF_SPEC,
			"Unsupported CPU feature variation.\n");
}

u64 read_system_reg(u32 id)
{
	struct arm64_ftr_reg *regp = get_arm64_ftr_reg(id);

	/* We shouldn't get a request for an unsupported register */
	BUG_ON(!regp);
	return regp->sys_val;
}

#include <linux/irqchip/arm-gic-v3.h>

static bool
feature_matches(u64 reg, const struct arm64_cpu_capabilities *entry)
{
	int val = cpuid_feature_extract_field(reg, entry->field_pos);

	return val >= entry->min_field_value;
}

static bool
has_cpuid_feature(const struct arm64_cpu_capabilities *entry)
{
	u64 val;

	val = read_system_reg(entry->sys_reg);
	return feature_matches(val, entry);
}

static bool has_useable_gicv3_cpuif(const struct arm64_cpu_capabilities *entry)
{
	bool has_sre;

	if (!has_cpuid_feature(entry))
		return false;

	has_sre = gic_enable_sre();
	if (!has_sre)
		pr_warn_once("%s present but disabled by higher exception level\n",
			     entry->desc);

	return has_sre;
}

static bool has_no_hw_prefetch(const struct arm64_cpu_capabilities *entry)
{
	u32 midr = read_cpuid_id();
	u32 rv_min, rv_max;

	/* Cavium ThunderX pass 1.x and 2.x */
	rv_min = 0;
	rv_max = (1 << MIDR_VARIANT_SHIFT) | MIDR_REVISION_MASK;

	return MIDR_IS_CPU_MODEL_RANGE(midr, MIDR_THUNDERX, rv_min, rv_max);
}

#ifdef CONFIG_UNMAP_KERNEL_AT_EL0
static int __kpti_forced; /* 0: not forced, >0: forced on, <0: forced off */

static bool unmap_kernel_at_el0(const struct arm64_cpu_capabilities *entry)
{
	/* Forced on command line? */
	if (__kpti_forced) {
		pr_info_once("kernel page table isolation forced %s by command line option\n",
			     __kpti_forced > 0 ? "ON" : "OFF");
		return __kpti_forced > 0;
	}

	/* Useful for KASLR robustness */
	if (IS_ENABLED(CONFIG_RANDOMIZE_BASE))
		return true;

	return false;
}

static int __init parse_kpti(char *str)
{
	bool enabled;
	int ret = strtobool(str, &enabled);

	if (ret)
		return ret;

	__kpti_forced = enabled ? 1 : -1;
	return 0;
}
__setup("kpti=", parse_kpti);
#endif	/* CONFIG_UNMAP_KERNEL_AT_EL0 */

static const struct arm64_cpu_capabilities arm64_features[] = {
	{
		.desc = "GIC system register CPU interface",
		.capability = ARM64_HAS_SYSREG_GIC_CPUIF,
		.matches = has_useable_gicv3_cpuif,
		.sys_reg = SYS_ID_AA64PFR0_EL1,
		.field_pos = ID_AA64PFR0_GIC_SHIFT,
		.min_field_value = 1,
	},
#ifdef CONFIG_ARM64_PAN
	{
		.desc = "Privileged Access Never",
		.capability = ARM64_HAS_PAN,
		.matches = has_cpuid_feature,
		.sys_reg = SYS_ID_AA64MMFR1_EL1,
		.field_pos = ID_AA64MMFR1_PAN_SHIFT,
		.min_field_value = 1,
		.enable = cpu_enable_pan,
	},
#endif /* CONFIG_ARM64_PAN */
#if defined(CONFIG_AS_LSE) && defined(CONFIG_ARM64_LSE_ATOMICS)
	{
		.desc = "LSE atomic instructions",
		.capability = ARM64_HAS_LSE_ATOMICS,
		.matches = has_cpuid_feature,
		.sys_reg = SYS_ID_AA64ISAR0_EL1,
		.field_pos = ID_AA64ISAR0_ATOMICS_SHIFT,
		.min_field_value = 2,
	},
#endif /* CONFIG_AS_LSE && CONFIG_ARM64_LSE_ATOMICS */
	{
<<<<<<< HEAD
		.desc = "Software prefetching using PRFM",
		.capability = ARM64_HAS_NO_HW_PREFETCH,
		.matches = has_no_hw_prefetch,
	},
#ifdef CONFIG_ARM64_UAO
	{
		.desc = "User Access Override",
		.capability = ARM64_HAS_UAO,
		.matches = has_cpuid_feature,
		.sys_reg = SYS_ID_AA64MMFR2_EL1,
		.field_pos = ID_AA64MMFR2_UAO_SHIFT,
		.min_field_value = 1,
		.enable = cpu_enable_uao,
	},
#endif /* CONFIG_ARM64_UAO */
#ifdef CONFIG_ARM64_PAN
	{
		.capability = ARM64_ALT_PAN_NOT_UAO,
		.matches = cpufeature_pan_not_uao,
	},
#endif /* CONFIG_ARM64_PAN */
#ifdef CONFIG_UNMAP_KERNEL_AT_EL0
	{
		.capability = ARM64_UNMAP_KERNEL_AT_EL0,
		.matches = unmap_kernel_at_el0,
	},
#endif
=======
		.desc = "32-bit EL0 Support",
		.capability = ARM64_HAS_32BIT_EL0,
		.matches = has_cpuid_feature,
		.sys_reg = SYS_ID_AA64PFR0_EL1,
		.field_pos = ID_AA64PFR0_EL0_SHIFT,
		.min_field_value = ID_AA64PFR0_EL0_32BIT_64BIT,
	},
>>>>>>> 11abaca7
	{},
};

#define HWCAP_CAP(reg, field, min_value, type, cap)		\
	{							\
		.desc = #cap,					\
		.matches = has_cpuid_feature,			\
		.sys_reg = reg,					\
		.field_pos = field,				\
		.min_field_value = min_value,			\
		.hwcap_type = type,				\
		.hwcap = cap,					\
	}

static const struct arm64_cpu_capabilities arm64_hwcaps[] = {
	HWCAP_CAP(SYS_ID_AA64ISAR0_EL1, ID_AA64ISAR0_AES_SHIFT, 2, CAP_HWCAP, HWCAP_PMULL),
	HWCAP_CAP(SYS_ID_AA64ISAR0_EL1, ID_AA64ISAR0_AES_SHIFT, 1, CAP_HWCAP, HWCAP_AES),
	HWCAP_CAP(SYS_ID_AA64ISAR0_EL1, ID_AA64ISAR0_SHA1_SHIFT, 1, CAP_HWCAP, HWCAP_SHA1),
	HWCAP_CAP(SYS_ID_AA64ISAR0_EL1, ID_AA64ISAR0_SHA2_SHIFT, 1, CAP_HWCAP, HWCAP_SHA2),
	HWCAP_CAP(SYS_ID_AA64ISAR0_EL1, ID_AA64ISAR0_CRC32_SHIFT, 1, CAP_HWCAP, HWCAP_CRC32),
	HWCAP_CAP(SYS_ID_AA64ISAR0_EL1, ID_AA64ISAR0_ATOMICS_SHIFT, 2, CAP_HWCAP, HWCAP_ATOMICS),
	HWCAP_CAP(SYS_ID_AA64PFR0_EL1, ID_AA64PFR0_FP_SHIFT, 0, CAP_HWCAP, HWCAP_FP),
	HWCAP_CAP(SYS_ID_AA64PFR0_EL1, ID_AA64PFR0_ASIMD_SHIFT, 0, CAP_HWCAP, HWCAP_ASIMD),
#ifdef CONFIG_COMPAT
	HWCAP_CAP(SYS_ID_ISAR5_EL1, ID_ISAR5_AES_SHIFT, 2, CAP_COMPAT_HWCAP2, COMPAT_HWCAP2_PMULL),
	HWCAP_CAP(SYS_ID_ISAR5_EL1, ID_ISAR5_AES_SHIFT, 1, CAP_COMPAT_HWCAP2, COMPAT_HWCAP2_AES),
	HWCAP_CAP(SYS_ID_ISAR5_EL1, ID_ISAR5_SHA1_SHIFT, 1, CAP_COMPAT_HWCAP2, COMPAT_HWCAP2_SHA1),
	HWCAP_CAP(SYS_ID_ISAR5_EL1, ID_ISAR5_SHA2_SHIFT, 1, CAP_COMPAT_HWCAP2, COMPAT_HWCAP2_SHA2),
	HWCAP_CAP(SYS_ID_ISAR5_EL1, ID_ISAR5_CRC32_SHIFT, 1, CAP_COMPAT_HWCAP2, COMPAT_HWCAP2_CRC32),
#endif
	{},
};

static void __init cap_set_hwcap(const struct arm64_cpu_capabilities *cap)
{
	switch (cap->hwcap_type) {
	case CAP_HWCAP:
		elf_hwcap |= cap->hwcap;
		break;
#ifdef CONFIG_COMPAT
	case CAP_COMPAT_HWCAP:
		compat_elf_hwcap |= (u32)cap->hwcap;
		break;
	case CAP_COMPAT_HWCAP2:
		compat_elf_hwcap2 |= (u32)cap->hwcap;
		break;
#endif
	default:
		WARN_ON(1);
		break;
	}
}

/* Check if we have a particular HWCAP enabled */
static bool __maybe_unused cpus_have_hwcap(const struct arm64_cpu_capabilities *cap)
{
	bool rc;

	switch (cap->hwcap_type) {
	case CAP_HWCAP:
		rc = (elf_hwcap & cap->hwcap) != 0;
		break;
#ifdef CONFIG_COMPAT
	case CAP_COMPAT_HWCAP:
		rc = (compat_elf_hwcap & (u32)cap->hwcap) != 0;
		break;
	case CAP_COMPAT_HWCAP2:
		rc = (compat_elf_hwcap2 & (u32)cap->hwcap) != 0;
		break;
#endif
	default:
		WARN_ON(1);
		rc = false;
	}

	return rc;
}

static void __init setup_cpu_hwcaps(void)
{
	int i;
	const struct arm64_cpu_capabilities *hwcaps = arm64_hwcaps;

	for (i = 0; hwcaps[i].matches; i++)
		if (hwcaps[i].matches(&hwcaps[i]))
			cap_set_hwcap(&hwcaps[i]);
}

void update_cpu_capabilities(const struct arm64_cpu_capabilities *caps,
			    const char *info)
{
	int i;

	for (i = 0; caps[i].matches; i++) {
		if (!caps[i].matches(&caps[i]))
			continue;

		if (!cpus_have_cap(caps[i].capability) && caps[i].desc)
			pr_info("%s %s\n", info, caps[i].desc);
		cpus_set_cap(caps[i].capability);
	}
}

/*
 * Run through the enabled capabilities and enable() it on all active
 * CPUs
 */
static void __init
enable_cpu_capabilities(const struct arm64_cpu_capabilities *caps)
{
	int i;

	for (i = 0; caps[i].matches; i++)
		if (caps[i].enable && cpus_have_cap(caps[i].capability))
			/*
			 * Use stop_machine() as it schedules the work allowing
			 * us to modify PSTATE, instead of on_each_cpu() which
			 * uses an IPI, giving us a PSTATE that disappears when
			 * we return.
			 */
			stop_machine(caps[i].enable, NULL, cpu_online_mask);
}

#ifdef CONFIG_HOTPLUG_CPU

/*
 * Flag to indicate if we have computed the system wide
 * capabilities based on the boot time active CPUs. This
 * will be used to determine if a new booting CPU should
 * go through the verification process to make sure that it
 * supports the system capabilities, without using a hotplug
 * notifier.
 */
static bool sys_caps_initialised;

static inline void set_sys_caps_initialised(void)
{
	sys_caps_initialised = true;
}

/*
 * __raw_read_system_reg() - Used by a STARTING cpu before cpuinfo is populated.
 */
static u64 __raw_read_system_reg(u32 sys_id)
{
	switch (sys_id) {
	case SYS_ID_PFR0_EL1:		return read_cpuid(SYS_ID_PFR0_EL1);
	case SYS_ID_PFR1_EL1:		return read_cpuid(SYS_ID_PFR1_EL1);
	case SYS_ID_DFR0_EL1:		return read_cpuid(SYS_ID_DFR0_EL1);
	case SYS_ID_MMFR0_EL1:		return read_cpuid(SYS_ID_MMFR0_EL1);
	case SYS_ID_MMFR1_EL1:		return read_cpuid(SYS_ID_MMFR1_EL1);
	case SYS_ID_MMFR2_EL1:		return read_cpuid(SYS_ID_MMFR2_EL1);
	case SYS_ID_MMFR3_EL1:		return read_cpuid(SYS_ID_MMFR3_EL1);
	case SYS_ID_ISAR0_EL1:		return read_cpuid(SYS_ID_ISAR0_EL1);
	case SYS_ID_ISAR1_EL1:		return read_cpuid(SYS_ID_ISAR1_EL1);
	case SYS_ID_ISAR2_EL1:		return read_cpuid(SYS_ID_ISAR2_EL1);
	case SYS_ID_ISAR3_EL1:		return read_cpuid(SYS_ID_ISAR3_EL1);
	case SYS_ID_ISAR4_EL1:		return read_cpuid(SYS_ID_ISAR4_EL1);
	case SYS_ID_ISAR5_EL1:		return read_cpuid(SYS_ID_ISAR4_EL1);
	case SYS_MVFR0_EL1:		return read_cpuid(SYS_MVFR0_EL1);
	case SYS_MVFR1_EL1:		return read_cpuid(SYS_MVFR1_EL1);
	case SYS_MVFR2_EL1:		return read_cpuid(SYS_MVFR2_EL1);

	case SYS_ID_AA64PFR0_EL1:	return read_cpuid(SYS_ID_AA64PFR0_EL1);
	case SYS_ID_AA64PFR1_EL1:	return read_cpuid(SYS_ID_AA64PFR0_EL1);
	case SYS_ID_AA64DFR0_EL1:	return read_cpuid(SYS_ID_AA64DFR0_EL1);
	case SYS_ID_AA64DFR1_EL1:	return read_cpuid(SYS_ID_AA64DFR0_EL1);
	case SYS_ID_AA64MMFR0_EL1:	return read_cpuid(SYS_ID_AA64MMFR0_EL1);
	case SYS_ID_AA64MMFR1_EL1:	return read_cpuid(SYS_ID_AA64MMFR1_EL1);
	case SYS_ID_AA64MMFR2_EL1:	return read_cpuid(SYS_ID_AA64MMFR2_EL1);
	case SYS_ID_AA64ISAR0_EL1:	return read_cpuid(SYS_ID_AA64ISAR0_EL1);
	case SYS_ID_AA64ISAR1_EL1:	return read_cpuid(SYS_ID_AA64ISAR1_EL1);

	case SYS_CNTFRQ_EL0:		return read_cpuid(SYS_CNTFRQ_EL0);
	case SYS_CTR_EL0:		return read_cpuid(SYS_CTR_EL0);
	case SYS_DCZID_EL0:		return read_cpuid(SYS_DCZID_EL0);
	default:
		BUG();
		return 0;
	}
}

/*
 * Park the CPU which doesn't have the capability as advertised
 * by the system.
 */
static void fail_incapable_cpu(char *cap_type,
				 const struct arm64_cpu_capabilities *cap)
{
	int cpu = smp_processor_id();

	pr_crit("CPU%d: missing %s : %s\n", cpu, cap_type, cap->desc);
	/* Mark this CPU absent */
	set_cpu_present(cpu, 0);

	/* Check if we can park ourselves */
	if (cpu_ops[cpu] && cpu_ops[cpu]->cpu_die)
		cpu_ops[cpu]->cpu_die(cpu);
	asm(
	"1:	wfe\n"
	"	wfi\n"
	"	b	1b");
}

/*
 * Run through the enabled system capabilities and enable() it on this CPU.
 * The capabilities were decided based on the available CPUs at the boot time.
 * Any new CPU should match the system wide status of the capability. If the
 * new CPU doesn't have a capability which the system now has enabled, we
 * cannot do anything to fix it up and could cause unexpected failures. So
 * we park the CPU.
 */
void verify_local_cpu_capabilities(void)
{
	int i;
	const struct arm64_cpu_capabilities *caps;

	/*
	 * If we haven't computed the system capabilities, there is nothing
	 * to verify.
	 */
	if (!sys_caps_initialised)
		return;

	caps = arm64_features;
	for (i = 0; caps[i].matches; i++) {
		if (!cpus_have_cap(caps[i].capability) || !caps[i].sys_reg)
			continue;
		/*
		 * If the new CPU misses an advertised feature, we cannot proceed
		 * further, park the cpu.
		 */
		if (!feature_matches(__raw_read_system_reg(caps[i].sys_reg), &caps[i]))
			fail_incapable_cpu("arm64_features", &caps[i]);
		if (caps[i].enable)
			caps[i].enable(NULL);
	}

	for (i = 0, caps = arm64_hwcaps; caps[i].matches; i++) {
		if (!cpus_have_hwcap(&caps[i]))
			continue;
		if (!feature_matches(__raw_read_system_reg(caps[i].sys_reg), &caps[i]))
			fail_incapable_cpu("arm64_hwcaps", &caps[i]);
	}
}

#else	/* !CONFIG_HOTPLUG_CPU */

static inline void set_sys_caps_initialised(void)
{
}

#endif	/* CONFIG_HOTPLUG_CPU */

static void __init setup_feature_capabilities(void)
{
	update_cpu_capabilities(arm64_features, "detected feature:");
	enable_cpu_capabilities(arm64_features);
}

void __init setup_cpu_features(void)
{
	u32 cwg;
	int cls;

	/* Set the CPU feature capabilies */
	setup_feature_capabilities();
	setup_cpu_hwcaps();

	/* Advertise that we have computed the system capabilities */
	set_sys_caps_initialised();

	/*
	 * Check for sane CTR_EL0.CWG value.
	 */
	cwg = cache_type_cwg();
	cls = cache_line_size();
	if (!cwg)
		pr_warn("No Cache Writeback Granule information, assuming cache line size %d\n",
			cls);
	if (L1_CACHE_BYTES < cls)
		pr_warn("L1_CACHE_BYTES smaller than the Cache Writeback Granule (%d < %d)\n",
			L1_CACHE_BYTES, cls);
}

static bool __maybe_unused
cpufeature_pan_not_uao(const struct arm64_cpu_capabilities *entry)
{
	return (cpus_have_cap(ARM64_HAS_PAN) && !cpus_have_cap(ARM64_HAS_UAO));
}<|MERGE_RESOLUTION|>--- conflicted
+++ resolved
@@ -714,7 +714,6 @@
 	},
 #endif /* CONFIG_AS_LSE && CONFIG_ARM64_LSE_ATOMICS */
 	{
-<<<<<<< HEAD
 		.desc = "Software prefetching using PRFM",
 		.capability = ARM64_HAS_NO_HW_PREFETCH,
 		.matches = has_no_hw_prefetch,
@@ -742,7 +741,7 @@
 		.matches = unmap_kernel_at_el0,
 	},
 #endif
-=======
+	{
 		.desc = "32-bit EL0 Support",
 		.capability = ARM64_HAS_32BIT_EL0,
 		.matches = has_cpuid_feature,
@@ -750,7 +749,6 @@
 		.field_pos = ID_AA64PFR0_EL0_SHIFT,
 		.min_field_value = ID_AA64PFR0_EL0_32BIT_64BIT,
 	},
->>>>>>> 11abaca7
 	{},
 };
 
