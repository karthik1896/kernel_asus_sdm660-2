/*
 * Copyright (C) 2012 ARM Ltd.
 *
 * This program is free software; you can redistribute it and/or modify
 * it under the terms of the GNU General Public License version 2 as
 * published by the Free Software Foundation.
 *
 * This program is distributed in the hope that it will be useful,
 * but WITHOUT ANY WARRANTY; without even the implied warranty of
 * MERCHANTABILITY or FITNESS FOR A PARTICULAR PURPOSE.  See the
 * GNU General Public License for more details.
 *
 * You should have received a copy of the GNU General Public License
 * along with this program.  If not, see <http://www.gnu.org/licenses/>.
 */
#ifndef __ASM_CPUTYPE_H
#define __ASM_CPUTYPE_H

#define INVALID_HWID		ULONG_MAX

#define MPIDR_UP_BITMASK	(0x1 << 30)
#define MPIDR_MT_BITMASK	(0x1 << 24)
#define MPIDR_HWID_BITMASK	0xff00ffffff

#define MPIDR_LEVEL_BITS_SHIFT	3
#define MPIDR_LEVEL_BITS	(1 << MPIDR_LEVEL_BITS_SHIFT)
#define MPIDR_LEVEL_MASK	((1 << MPIDR_LEVEL_BITS) - 1)

#define MPIDR_LEVEL_SHIFT(level) \
	(((1 << level) >> 1) << MPIDR_LEVEL_BITS_SHIFT)

#define MPIDR_AFFINITY_LEVEL(mpidr, level) \
	((mpidr >> MPIDR_LEVEL_SHIFT(level)) & MPIDR_LEVEL_MASK)

#define MMFR0_16KGRAN_SIZE	15
#define MMFR0_16KGRAN_SHFT	20
#define MMFR0_EL1_16KGRAN_MASK	(MMFR0_16KGRAN_SIZE << MMFR0_16KGRAN_SHFT)

#define MIDR_REVISION_MASK	0xf
#define MIDR_REVISION(midr)	((midr) & MIDR_REVISION_MASK)
#define MIDR_PARTNUM_SHIFT	4
#define MIDR_PARTNUM_MASK	(0xfff << MIDR_PARTNUM_SHIFT)
#define MIDR_PARTNUM(midr)	\
	(((midr) & MIDR_PARTNUM_MASK) >> MIDR_PARTNUM_SHIFT)
#define MIDR_ARCHITECTURE_SHIFT	16
#define MIDR_ARCHITECTURE_MASK	(0xf << MIDR_ARCHITECTURE_SHIFT)
#define MIDR_ARCHITECTURE(midr)	\
	(((midr) & MIDR_ARCHITECTURE_MASK) >> MIDR_ARCHITECTURE_SHIFT)
#define MIDR_VARIANT_SHIFT	20
#define MIDR_VARIANT_MASK	(0xf << MIDR_VARIANT_SHIFT)
#define MIDR_VARIANT(midr)	\
	(((midr) & MIDR_VARIANT_MASK) >> MIDR_VARIANT_SHIFT)
#define MIDR_IMPLEMENTOR_SHIFT	24
#define MIDR_IMPLEMENTOR_MASK	(0xff << MIDR_IMPLEMENTOR_SHIFT)
#define MIDR_IMPLEMENTOR(midr)	\
	(((midr) & MIDR_IMPLEMENTOR_MASK) >> MIDR_IMPLEMENTOR_SHIFT)

#define MIDR_CPU_VAR_REV(var, rev) \
	(((var) << MIDR_VARIANT_SHIFT) | (rev))

#define MIDR_CPU_PART_MASK	  \
	(MIDR_IMPLEMENTOR_MASK	| \
	 MIDR_ARCHITECTURE_MASK | \
	 MIDR_PARTNUM_MASK)

#define MIDR_CPU_MODEL(imp, partnum) \
	(((imp)			<< MIDR_IMPLEMENTOR_SHIFT) | \
	(0xf			<< MIDR_ARCHITECTURE_SHIFT) | \
	((partnum)		<< MIDR_PARTNUM_SHIFT))

#define MIDR_CPU_MODEL_MASK (MIDR_IMPLEMENTOR_MASK | MIDR_PARTNUM_MASK | \
			     MIDR_ARCHITECTURE_MASK)

#define MIDR_IS_CPU_MODEL_RANGE(midr, model, rv_min, rv_max)		\
({									\
	u32 _model = (midr) & MIDR_CPU_MODEL_MASK;			\
	u32 rv = (midr) & (MIDR_REVISION_MASK | MIDR_VARIANT_MASK);	\
									\
	_model == (model) && rv >= (rv_min) && rv <= (rv_max);		\
 })

#define ARM_CPU_IMP_ARM			0x41
#define ARM_CPU_IMP_APM			0x50
#define ARM_CPU_IMP_CAVIUM		0x43
#define ARM_CPU_IMP_QCOM	0x51

#define ARM_CPU_PART_AEM_V8		0xD0F
#define ARM_CPU_PART_FOUNDATION		0xD00
#define ARM_CPU_PART_CORTEX_A57		0xD07
#define ARM_CPU_PART_CORTEX_A72		0xD08
#define ARM_CPU_PART_CORTEX_A53		0xD03
<<<<<<< HEAD
#define ARM_CPU_PART_CORTEX_A72		0xD08
#define ARM_CPU_PART_CORTEX_A73		0xD09
#define ARM_CPU_PART_CORTEX_A75		0xD0A
#define ARM_CPU_PART_KRYO2XX_GOLD	0x800
#define ARM_CPU_PART_KRYO2XX_SILVER	0x801
#define	QCOM_CPU_PART_KRYO		0x200
=======
#define ARM_CPU_PART_CORTEX_A55		0xD05
>>>>>>> 3f51ea2d

#define APM_CPU_PART_POTENZA		0x000

#define CAVIUM_CPU_PART_THUNDERX	0x0A1

#define MIDR_CORTEX_A53 MIDR_CPU_MODEL(ARM_CPU_IMP_ARM, ARM_CPU_PART_CORTEX_A53)
#define MIDR_CORTEX_A55 MIDR_CPU_MODEL(ARM_CPU_IMP_ARM, ARM_CPU_PART_CORTEX_A55)
#define MIDR_CORTEX_A57 MIDR_CPU_MODEL(ARM_CPU_IMP_ARM, ARM_CPU_PART_CORTEX_A57)
#define MIDR_CORTEX_A72 MIDR_CPU_MODEL(ARM_CPU_IMP_ARM, ARM_CPU_PART_CORTEX_A72)
#define MIDR_CORTEX_A73 MIDR_CPU_MODEL(ARM_CPU_IMP_ARM, ARM_CPU_PART_CORTEX_A73)
#define MIDR_CORTEX_A75 MIDR_CPU_MODEL(ARM_CPU_IMP_ARM, ARM_CPU_PART_CORTEX_A75)
#define MIDR_THUNDERX	MIDR_CPU_MODEL(ARM_CPU_IMP_CAVIUM, CAVIUM_CPU_PART_THUNDERX)
#define MIDR_KRYO2XX_SILVER \
	MIDR_CPU_MODEL(ARM_CPU_IMP_QCOM, ARM_CPU_PART_KRYO2XX_SILVER)
#define MIDR_KRYO2XX_GOLD \
	MIDR_CPU_MODEL(ARM_CPU_IMP_QCOM, ARM_CPU_PART_KRYO2XX_GOLD)
#define MIDR_QCOM_KRYO MIDR_CPU_MODEL(ARM_CPU_IMP_QCOM, QCOM_CPU_PART_KRYO)

#ifndef __ASSEMBLY__

#include <asm/sysreg.h>

#define read_cpuid(reg) ({						\
	u64 __val;							\
	asm("mrs_s	%0, " __stringify(reg) : "=r" (__val));		\
	__val;								\
})

/*
 * The CPU ID never changes at run time, so we might as well tell the
 * compiler that it's constant.  Use this function to read the CPU ID
 * rather than directly reading processor_id or read_cpuid() directly.
 */
static inline u32 __attribute_const__ read_cpuid_id(void)
{
	return read_cpuid(SYS_MIDR_EL1);
}

static inline u64 __attribute_const__ read_cpuid_mpidr(void)
{
	return read_cpuid(SYS_MPIDR_EL1);
}

static inline unsigned int __attribute_const__ read_cpuid_implementor(void)
{
	return MIDR_IMPLEMENTOR(read_cpuid_id());
}

static inline unsigned int __attribute_const__ read_cpuid_part_number(void)
{
	return MIDR_PARTNUM(read_cpuid_id());
}

static inline u32 __attribute_const__ read_cpuid_cachetype(void)
{
	return read_cpuid(SYS_CTR_EL0);
}
#endif /* __ASSEMBLY__ */

#endif<|MERGE_RESOLUTION|>--- conflicted
+++ resolved
@@ -86,19 +86,15 @@
 
 #define ARM_CPU_PART_AEM_V8		0xD0F
 #define ARM_CPU_PART_FOUNDATION		0xD00
+#define ARM_CPU_PART_CORTEX_A53		0xD03
+#define ARM_CPU_PART_CORTEX_A55		0xD05
 #define ARM_CPU_PART_CORTEX_A57		0xD07
-#define ARM_CPU_PART_CORTEX_A72		0xD08
-#define ARM_CPU_PART_CORTEX_A53		0xD03
-<<<<<<< HEAD
 #define ARM_CPU_PART_CORTEX_A72		0xD08
 #define ARM_CPU_PART_CORTEX_A73		0xD09
 #define ARM_CPU_PART_CORTEX_A75		0xD0A
 #define ARM_CPU_PART_KRYO2XX_GOLD	0x800
 #define ARM_CPU_PART_KRYO2XX_SILVER	0x801
 #define	QCOM_CPU_PART_KRYO		0x200
-=======
-#define ARM_CPU_PART_CORTEX_A55		0xD05
->>>>>>> 3f51ea2d
 
 #define APM_CPU_PART_POTENZA		0x000
 
