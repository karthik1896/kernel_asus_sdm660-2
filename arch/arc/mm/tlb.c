/*
 * TLB Management (flush/create/diagnostics) for ARC700
 *
 * Copyright (C) 2004, 2007-2010, 2011-2012 Synopsys, Inc. (www.synopsys.com)
 *
 * This program is free software; you can redistribute it and/or modify
 * it under the terms of the GNU General Public License version 2 as
 * published by the Free Software Foundation.
 *
 * vineetg: Aug 2011
 *  -Reintroduce duplicate PD fixup - some customer chips still have the issue
 *
 * vineetg: May 2011
 *  -No need to flush_cache_page( ) for each call to update_mmu_cache()
 *   some of the LMBench tests improved amazingly
 *      = page-fault thrice as fast (75 usec to 28 usec)
 *      = mmap twice as fast (9.6 msec to 4.6 msec),
 *      = fork (5.3 msec to 3.7 msec)
 *
 * vineetg: April 2011 :
 *  -MMU v3: PD{0,1} bits layout changed: They don't overlap anymore,
 *      helps avoid a shift when preparing PD0 from PTE
 *
 * vineetg: April 2011 : Preparing for MMU V3
 *  -MMU v2/v3 BCRs decoded differently
 *  -Remove TLB_SIZE hardcoding as it's variable now: 256 or 512
 *  -tlb_entry_erase( ) can be void
 *  -local_flush_tlb_range( ):
 *      = need not "ceil" @end
 *      = walks MMU only if range spans < 32 entries, as opposed to 256
 *
 * Vineetg: Sept 10th 2008
 *  -Changes related to MMU v2 (Rel 4.8)
 *
 * Vineetg: Aug 29th 2008
 *  -In TLB Flush operations (Metal Fix MMU) there is a explict command to
 *    flush Micro-TLBS. If TLB Index Reg is invalid prior to TLBIVUTLB cmd,
 *    it fails. Thus need to load it with ANY valid value before invoking
 *    TLBIVUTLB cmd
 *
 * Vineetg: Aug 21th 2008:
 *  -Reduced the duration of IRQ lockouts in TLB Flush routines
 *  -Multiple copies of TLB erase code seperated into a "single" function
 *  -In TLB Flush routines, interrupt disabling moved UP to retrieve ASID
 *       in interrupt-safe region.
 *
 * Vineetg: April 23rd Bug #93131
 *    Problem: tlb_flush_kernel_range() doesnt do anything if the range to
 *              flush is more than the size of TLB itself.
 *
 * Rahul Trivedi : Codito Technologies 2004
 */

#include <linux/module.h>
#include <linux/bug.h>
#include <asm/arcregs.h>
#include <asm/setup.h>
#include <asm/mmu_context.h>
#include <asm/mmu.h>

/*			Need for ARC MMU v2
 *
 * ARC700 MMU-v1 had a Joint-TLB for Code and Data and is 2 way set-assoc.
 * For a memcpy operation with 3 players (src/dst/code) such that all 3 pages
 * map into same set, there would be contention for the 2 ways causing severe
 * Thrashing.
 *
 * Although J-TLB is 2 way set assoc, ARC700 caches J-TLB into uTLBS which has
 * much higher associativity. u-D-TLB is 8 ways, u-I-TLB is 4 ways.
 * Given this, the thrasing problem should never happen because once the 3
 * J-TLB entries are created (even though 3rd will knock out one of the prev
 * two), the u-D-TLB and u-I-TLB will have what is required to accomplish memcpy
 *
 * Yet we still see the Thrashing because a J-TLB Write cause flush of u-TLBs.
 * This is a simple design for keeping them in sync. So what do we do?
 * The solution which James came up was pretty neat. It utilised the assoc
 * of uTLBs by not invalidating always but only when absolutely necessary.
 *
 * - Existing TLB commands work as before
 * - New command (TLBWriteNI) for TLB write without clearing uTLBs
 * - New command (TLBIVUTLB) to invalidate uTLBs.
 *
 * The uTLBs need only be invalidated when pages are being removed from the
 * OS page table. If a 'victim' TLB entry is being overwritten in the main TLB
 * as a result of a miss, the removed entry is still allowed to exist in the
 * uTLBs as it is still valid and present in the OS page table. This allows the
 * full associativity of the uTLBs to hide the limited associativity of the main
 * TLB.
 *
 * During a miss handler, the new "TLBWriteNI" command is used to load
 * entries without clearing the uTLBs.
 *
 * When the OS page table is updated, TLB entries that may be associated with a
 * removed page are removed (flushed) from the TLB using TLBWrite. In this
 * circumstance, the uTLBs must also be cleared. This is done by using the
 * existing TLBWrite command. An explicit IVUTLB is also required for those
 * corner cases when TLBWrite was not executed at all because the corresp
 * J-TLB entry got evicted/replaced.
 */


/* A copy of the ASID from the PID reg is kept in asid_cache */
<<<<<<< HEAD
unsigned int asid_cache = MM_CTXT_FIRST_CYCLE;
=======
DEFINE_PER_CPU(unsigned int, asid_cache) = MM_CTXT_FIRST_CYCLE;
>>>>>>> d8ec26d7

/*
 * Utility Routine to erase a J-TLB entry
 * Caller needs to setup Index Reg (manually or via getIndex)
 */
static inline void __tlb_entry_erase(void)
{
	write_aux_reg(ARC_REG_TLBPD1, 0);
	write_aux_reg(ARC_REG_TLBPD0, 0);
	write_aux_reg(ARC_REG_TLBCOMMAND, TLBWrite);
}

static inline unsigned int tlb_entry_lkup(unsigned long vaddr_n_asid)
{
	unsigned int idx;

	write_aux_reg(ARC_REG_TLBPD0, vaddr_n_asid);

	write_aux_reg(ARC_REG_TLBCOMMAND, TLBProbe);
	idx = read_aux_reg(ARC_REG_TLBINDEX);

	return idx;
}

static void tlb_entry_erase(unsigned int vaddr_n_asid)
{
	unsigned int idx;

	/* Locate the TLB entry for this vaddr + ASID */
	idx = tlb_entry_lkup(vaddr_n_asid);

	/* No error means entry found, zero it out */
	if (likely(!(idx & TLB_LKUP_ERR))) {
		__tlb_entry_erase();
	} else {
		/* Duplicate entry error */
		WARN(idx == TLB_DUP_ERR, "Probe returned Dup PD for %x\n",
					   vaddr_n_asid);
	}
}

/****************************************************************************
 * ARC700 MMU caches recently used J-TLB entries (RAM) as uTLBs (FLOPs)
 *
 * New IVUTLB cmd in MMU v2 explictly invalidates the uTLB
 *
 * utlb_invalidate ( )
 *  -For v2 MMU calls Flush uTLB Cmd
 *  -For v1 MMU does nothing (except for Metal Fix v1 MMU)
 *      This is because in v1 TLBWrite itself invalidate uTLBs
 ***************************************************************************/

static void utlb_invalidate(void)
{
#if (CONFIG_ARC_MMU_VER >= 2)

#if (CONFIG_ARC_MMU_VER == 2)
	/* MMU v2 introduced the uTLB Flush command.
	 * There was however an obscure hardware bug, where uTLB flush would
	 * fail when a prior probe for J-TLB (both totally unrelated) would
	 * return lkup err - because the entry didnt exist in MMU.
	 * The Workround was to set Index reg with some valid value, prior to
	 * flush. This was fixed in MMU v3 hence not needed any more
	 */
	unsigned int idx;

	/* make sure INDEX Reg is valid */
	idx = read_aux_reg(ARC_REG_TLBINDEX);

	/* If not write some dummy val */
	if (unlikely(idx & TLB_LKUP_ERR))
		write_aux_reg(ARC_REG_TLBINDEX, 0xa);
#endif

	write_aux_reg(ARC_REG_TLBCOMMAND, TLBIVUTLB);
#endif

}

static void tlb_entry_insert(unsigned int pd0, unsigned int pd1)
{
	unsigned int idx;

	/*
	 * First verify if entry for this vaddr+ASID already exists
	 * This also sets up PD0 (vaddr, ASID..) for final commit
	 */
	idx = tlb_entry_lkup(pd0);

	/*
	 * If Not already present get a free slot from MMU.
	 * Otherwise, Probe would have located the entry and set INDEX Reg
	 * with existing location. This will cause Write CMD to over-write
	 * existing entry with new PD0 and PD1
	 */
	if (likely(idx & TLB_LKUP_ERR))
		write_aux_reg(ARC_REG_TLBCOMMAND, TLBGetIndex);

	/* setup the other half of TLB entry (pfn, rwx..) */
	write_aux_reg(ARC_REG_TLBPD1, pd1);

	/*
	 * Commit the Entry to MMU
	 * It doesnt sound safe to use the TLBWriteNI cmd here
	 * which doesn't flush uTLBs. I'd rather be safe than sorry.
	 */
	write_aux_reg(ARC_REG_TLBCOMMAND, TLBWrite);
}

/*
 * Un-conditionally (without lookup) erase the entire MMU contents
 */

noinline void local_flush_tlb_all(void)
{
	unsigned long flags;
	unsigned int entry;
	struct cpuinfo_arc_mmu *mmu = &cpuinfo_arc700[smp_processor_id()].mmu;

	local_irq_save(flags);

	/* Load PD0 and PD1 with template for a Blank Entry */
	write_aux_reg(ARC_REG_TLBPD1, 0);
	write_aux_reg(ARC_REG_TLBPD0, 0);

	for (entry = 0; entry < mmu->num_tlb; entry++) {
		/* write this entry to the TLB */
		write_aux_reg(ARC_REG_TLBINDEX, entry);
		write_aux_reg(ARC_REG_TLBCOMMAND, TLBWrite);
	}

	utlb_invalidate();

	local_irq_restore(flags);
}

/*
 * Flush the entrie MM for userland. The fastest way is to move to Next ASID
 */
noinline void local_flush_tlb_mm(struct mm_struct *mm)
{
	/*
	 * Small optimisation courtesy IA64
	 * flush_mm called during fork,exit,munmap etc, multiple times as well.
	 * Only for fork( ) do we need to move parent to a new MMU ctxt,
	 * all other cases are NOPs, hence this check.
	 */
	if (atomic_read(&mm->mm_users) == 0)
		return;

	/*
	 * - Move to a new ASID, but only if the mm is still wired in
	 *   (Android Binder ended up calling this for vma->mm != tsk->mm,
	 *    causing h/w - s/w ASID to get out of sync)
	 * - Also get_new_mmu_context() new implementation allocates a new
	 *   ASID only if it is not allocated already - so unallocate first
	 */
	destroy_context(mm);
	if (current->mm == mm)
		get_new_mmu_context(mm);
}

/*
 * Flush a Range of TLB entries for userland.
 * @start is inclusive, while @end is exclusive
 * Difference between this and Kernel Range Flush is
 *  -Here the fastest way (if range is too large) is to move to next ASID
 *      without doing any explicit Shootdown
 *  -In case of kernel Flush, entry has to be shot down explictly
 */
void local_flush_tlb_range(struct vm_area_struct *vma, unsigned long start,
			   unsigned long end)
{
	const unsigned int cpu = smp_processor_id();
	unsigned long flags;

	/* If range @start to @end is more than 32 TLB entries deep,
	 * its better to move to a new ASID rather than searching for
	 * individual entries and then shooting them down
	 *
	 * The calc above is rough, doesn't account for unaligned parts,
	 * since this is heuristics based anyways
	 */
	if (unlikely((end - start) >= PAGE_SIZE * 32)) {
		local_flush_tlb_mm(vma->vm_mm);
		return;
	}

	/*
	 * @start moved to page start: this alone suffices for checking
	 * loop end condition below, w/o need for aligning @end to end
	 * e.g. 2000 to 4001 will anyhow loop twice
	 */
	start &= PAGE_MASK;

	local_irq_save(flags);

<<<<<<< HEAD
	if (vma->vm_mm->context.asid != MM_CTXT_NO_ASID) {
		while (start < end) {
			tlb_entry_erase(start | hw_pid(vma->vm_mm));
=======
	if (asid_mm(vma->vm_mm, cpu) != MM_CTXT_NO_ASID) {
		while (start < end) {
			tlb_entry_erase(start | hw_pid(vma->vm_mm, cpu));
>>>>>>> d8ec26d7
			start += PAGE_SIZE;
		}
	}

	utlb_invalidate();

	local_irq_restore(flags);
}

/* Flush the kernel TLB entries - vmalloc/modules (Global from MMU perspective)
 *  @start, @end interpreted as kvaddr
 * Interestingly, shared TLB entries can also be flushed using just
 * @start,@end alone (interpreted as user vaddr), although technically SASID
 * is also needed. However our smart TLbProbe lookup takes care of that.
 */
void local_flush_tlb_kernel_range(unsigned long start, unsigned long end)
{
	unsigned long flags;

	/* exactly same as above, except for TLB entry not taking ASID */

	if (unlikely((end - start) >= PAGE_SIZE * 32)) {
		local_flush_tlb_all();
		return;
	}

	start &= PAGE_MASK;

	local_irq_save(flags);
	while (start < end) {
		tlb_entry_erase(start);
		start += PAGE_SIZE;
	}

	utlb_invalidate();

	local_irq_restore(flags);
}

/*
 * Delete TLB entry in MMU for a given page (??? address)
 * NOTE One TLB entry contains translation for single PAGE
 */

void local_flush_tlb_page(struct vm_area_struct *vma, unsigned long page)
{
	const unsigned int cpu = smp_processor_id();
	unsigned long flags;

	/* Note that it is critical that interrupts are DISABLED between
	 * checking the ASID and using it flush the TLB entry
	 */
	local_irq_save(flags);

<<<<<<< HEAD
	if (vma->vm_mm->context.asid != MM_CTXT_NO_ASID) {
		tlb_entry_erase((page & PAGE_MASK) | hw_pid(vma->vm_mm));
=======
	if (asid_mm(vma->vm_mm, cpu) != MM_CTXT_NO_ASID) {
		tlb_entry_erase((page & PAGE_MASK) | hw_pid(vma->vm_mm, cpu));
>>>>>>> d8ec26d7
		utlb_invalidate();
	}

	local_irq_restore(flags);
}

#ifdef CONFIG_SMP

struct tlb_args {
	struct vm_area_struct *ta_vma;
	unsigned long ta_start;
	unsigned long ta_end;
};

static inline void ipi_flush_tlb_page(void *arg)
{
	struct tlb_args *ta = arg;

	local_flush_tlb_page(ta->ta_vma, ta->ta_start);
}

static inline void ipi_flush_tlb_range(void *arg)
{
	struct tlb_args *ta = arg;

	local_flush_tlb_range(ta->ta_vma, ta->ta_start, ta->ta_end);
}

static inline void ipi_flush_tlb_kernel_range(void *arg)
{
	struct tlb_args *ta = (struct tlb_args *)arg;

	local_flush_tlb_kernel_range(ta->ta_start, ta->ta_end);
}

void flush_tlb_all(void)
{
	on_each_cpu((smp_call_func_t)local_flush_tlb_all, NULL, 1);
}

void flush_tlb_mm(struct mm_struct *mm)
{
	on_each_cpu_mask(mm_cpumask(mm), (smp_call_func_t)local_flush_tlb_mm,
			 mm, 1);
}

void flush_tlb_page(struct vm_area_struct *vma, unsigned long uaddr)
{
	struct tlb_args ta = {
		.ta_vma = vma,
		.ta_start = uaddr
	};

	on_each_cpu_mask(mm_cpumask(vma->vm_mm), ipi_flush_tlb_page, &ta, 1);
}

void flush_tlb_range(struct vm_area_struct *vma, unsigned long start,
		     unsigned long end)
{
	struct tlb_args ta = {
		.ta_vma = vma,
		.ta_start = start,
		.ta_end = end
	};

	on_each_cpu_mask(mm_cpumask(vma->vm_mm), ipi_flush_tlb_range, &ta, 1);
}

void flush_tlb_kernel_range(unsigned long start, unsigned long end)
{
	struct tlb_args ta = {
		.ta_start = start,
		.ta_end = end
	};

	on_each_cpu(ipi_flush_tlb_kernel_range, &ta, 1);
}
#endif

/*
 * Routine to create a TLB entry
 */
void create_tlb(struct vm_area_struct *vma, unsigned long address, pte_t *ptep)
{
	unsigned long flags;
	unsigned int asid_or_sasid, rwx;
	unsigned long pd0, pd1;

	/*
	 * create_tlb() assumes that current->mm == vma->mm, since
	 * -it ASID for TLB entry is fetched from MMU ASID reg (valid for curr)
	 * -completes the lazy write to SASID reg (again valid for curr tsk)
	 *
	 * Removing the assumption involves
	 * -Using vma->mm->context{ASID,SASID}, as opposed to MMU reg.
	 * -Fix the TLB paranoid debug code to not trigger false negatives.
	 * -More importantly it makes this handler inconsistent with fast-path
	 *  TLB Refill handler which always deals with "current"
	 *
	 * Lets see the use cases when current->mm != vma->mm and we land here
	 *  1. execve->copy_strings()->__get_user_pages->handle_mm_fault
	 *     Here VM wants to pre-install a TLB entry for user stack while
	 *     current->mm still points to pre-execve mm (hence the condition).
	 *     However the stack vaddr is soon relocated (randomization) and
	 *     move_page_tables() tries to undo that TLB entry.
	 *     Thus not creating TLB entry is not any worse.
	 *
	 *  2. ptrace(POKETEXT) causes a CoW - debugger(current) inserting a
	 *     breakpoint in debugged task. Not creating a TLB now is not
	 *     performance critical.
	 *
	 * Both the cases above are not good enough for code churn.
	 */
	if (current->active_mm != vma->vm_mm)
		return;

	local_irq_save(flags);

	tlb_paranoid_check(asid_mm(vma->vm_mm, smp_processor_id()), address);

	address &= PAGE_MASK;

	/* update this PTE credentials */
	pte_val(*ptep) |= (_PAGE_PRESENT | _PAGE_ACCESSED);

	/* Create HW TLB(PD0,PD1) from PTE  */

	/* ASID for this task */
	asid_or_sasid = read_aux_reg(ARC_REG_PID) & 0xff;

	pd0 = address | asid_or_sasid | (pte_val(*ptep) & PTE_BITS_IN_PD0);

	/*
	 * ARC MMU provides fully orthogonal access bits for K/U mode,
	 * however Linux only saves 1 set to save PTE real-estate
	 * Here we convert 3 PTE bits into 6 MMU bits:
	 * -Kernel only entries have Kr Kw Kx 0 0 0
	 * -User entries have mirrored K and U bits
	 */
	rwx = pte_val(*ptep) & PTE_BITS_RWX;

	if (pte_val(*ptep) & _PAGE_GLOBAL)
		rwx <<= 3;		/* r w x => Kr Kw Kx 0 0 0 */
	else
		rwx |= (rwx << 3);	/* r w x => Kr Kw Kx Ur Uw Ux */

	pd1 = rwx | (pte_val(*ptep) & PTE_BITS_NON_RWX_IN_PD1);

	tlb_entry_insert(pd0, pd1);

	local_irq_restore(flags);
}

/*
 * Called at the end of pagefault, for a userspace mapped page
 *  -pre-install the corresponding TLB entry into MMU
 *  -Finalize the delayed D-cache flush of kernel mapping of page due to
 *  	flush_dcache_page(), copy_user_page()
 *
 * Note that flush (when done) involves both WBACK - so physical page is
 * in sync as well as INV - so any non-congruent aliases don't remain
 */
void update_mmu_cache(struct vm_area_struct *vma, unsigned long vaddr_unaligned,
		      pte_t *ptep)
{
	unsigned long vaddr = vaddr_unaligned & PAGE_MASK;
	unsigned long paddr = pte_val(*ptep) & PAGE_MASK;
	struct page *page = pfn_to_page(pte_pfn(*ptep));

	create_tlb(vma, vaddr, ptep);

	if (page == ZERO_PAGE(0)) {
		return;
	}

	/*
	 * Exec page : Independent of aliasing/page-color considerations,
	 *	       since icache doesn't snoop dcache on ARC, any dirty
	 *	       K-mapping of a code page needs to be wback+inv so that
	 *	       icache fetch by userspace sees code correctly.
	 * !EXEC page: If K-mapping is NOT congruent to U-mapping, flush it
	 *	       so userspace sees the right data.
	 *  (Avoids the flush for Non-exec + congruent mapping case)
	 */
	if ((vma->vm_flags & VM_EXEC) ||
	     addr_not_cache_congruent(paddr, vaddr)) {

		int dirty = !test_and_set_bit(PG_dc_clean, &page->flags);
		if (dirty) {
			/* wback + inv dcache lines */
			__flush_dcache_page(paddr, paddr);

			/* invalidate any existing icache lines */
			if (vma->vm_flags & VM_EXEC)
				__inv_icache_page(paddr, vaddr);
		}
	}
}

/* Read the Cache Build Confuration Registers, Decode them and save into
 * the cpuinfo structure for later use.
 * No Validation is done here, simply read/convert the BCRs
 */
void read_decode_mmu_bcr(void)
{
	struct cpuinfo_arc_mmu *mmu = &cpuinfo_arc700[smp_processor_id()].mmu;
	unsigned int tmp;
	struct bcr_mmu_1_2 {
#ifdef CONFIG_CPU_BIG_ENDIAN
		unsigned int ver:8, ways:4, sets:4, u_itlb:8, u_dtlb:8;
#else
		unsigned int u_dtlb:8, u_itlb:8, sets:4, ways:4, ver:8;
#endif
	} *mmu2;

	struct bcr_mmu_3 {
#ifdef CONFIG_CPU_BIG_ENDIAN
	unsigned int ver:8, ways:4, sets:4, osm:1, reserv:3, pg_sz:4,
		     u_itlb:4, u_dtlb:4;
#else
	unsigned int u_dtlb:4, u_itlb:4, pg_sz:4, reserv:3, osm:1, sets:4,
		     ways:4, ver:8;
#endif
	} *mmu3;

	tmp = read_aux_reg(ARC_REG_MMU_BCR);
	mmu->ver = (tmp >> 24);

	if (mmu->ver <= 2) {
		mmu2 = (struct bcr_mmu_1_2 *)&tmp;
		mmu->pg_sz = PAGE_SIZE;
		mmu->sets = 1 << mmu2->sets;
		mmu->ways = 1 << mmu2->ways;
		mmu->u_dtlb = mmu2->u_dtlb;
		mmu->u_itlb = mmu2->u_itlb;
	} else {
		mmu3 = (struct bcr_mmu_3 *)&tmp;
		mmu->pg_sz = 512 << mmu3->pg_sz;
		mmu->sets = 1 << mmu3->sets;
		mmu->ways = 1 << mmu3->ways;
		mmu->u_dtlb = mmu3->u_dtlb;
		mmu->u_itlb = mmu3->u_itlb;
	}

	mmu->num_tlb = mmu->sets * mmu->ways;
}

char *arc_mmu_mumbojumbo(int cpu_id, char *buf, int len)
{
	int n = 0;
	struct cpuinfo_arc_mmu *p_mmu = &cpuinfo_arc700[cpu_id].mmu;

	n += scnprintf(buf + n, len - n, "ARC700 MMU [v%x]\t: %dk PAGE, ",
		       p_mmu->ver, TO_KB(p_mmu->pg_sz));

	n += scnprintf(buf + n, len - n,
		       "J-TLB %d (%dx%d), uDTLB %d, uITLB %d, %s\n",
		       p_mmu->num_tlb, p_mmu->sets, p_mmu->ways,
		       p_mmu->u_dtlb, p_mmu->u_itlb,
		       IS_ENABLED(CONFIG_ARC_MMU_SASID) ? "SASID" : "");

	return buf;
}

void arc_mmu_init(void)
{
	char str[256];
	struct cpuinfo_arc_mmu *mmu = &cpuinfo_arc700[smp_processor_id()].mmu;

	printk(arc_mmu_mumbojumbo(0, str, sizeof(str)));

	/* For efficiency sake, kernel is compile time built for a MMU ver
	 * This must match the hardware it is running on.
	 * Linux built for MMU V2, if run on MMU V1 will break down because V1
	 *  hardware doesn't understand cmds such as WriteNI, or IVUTLB
	 * On the other hand, Linux built for V1 if run on MMU V2 will do
	 *   un-needed workarounds to prevent memcpy thrashing.
	 * Similarly MMU V3 has new features which won't work on older MMU
	 */
	if (mmu->ver != CONFIG_ARC_MMU_VER) {
		panic("MMU ver %d doesn't match kernel built for %d...\n",
		      mmu->ver, CONFIG_ARC_MMU_VER);
	}

	if (mmu->pg_sz != PAGE_SIZE)
		panic("MMU pg size != PAGE_SIZE (%luk)\n", TO_KB(PAGE_SIZE));

	/* Enable the MMU */
	write_aux_reg(ARC_REG_PID, MMU_ENABLE);

	/* In smp we use this reg for interrupt 1 scratch */
#ifndef CONFIG_SMP
	/* swapper_pg_dir is the pgd for the kernel, used by vmalloc */
	write_aux_reg(ARC_REG_SCRATCH_DATA0, swapper_pg_dir);
#endif
}

/*
 * TLB Programmer's Model uses Linear Indexes: 0 to {255, 511} for 128 x {2,4}
 * The mapping is Column-first.
 *		---------------------	-----------
 *		|way0|way1|way2|way3|	|way0|way1|
 *		---------------------	-----------
 * [set0]	|  0 |  1 |  2 |  3 |	|  0 |  1 |
 * [set1]	|  4 |  5 |  6 |  7 |	|  2 |  3 |
 *		~		    ~	~	  ~
 * [set127]	| 508| 509| 510| 511|	| 254| 255|
 *		---------------------	-----------
 * For normal operations we don't(must not) care how above works since
 * MMU cmd getIndex(vaddr) abstracts that out.
 * However for walking WAYS of a SET, we need to know this
 */
#define SET_WAY_TO_IDX(mmu, set, way)  ((set) * mmu->ways + (way))

/* Handling of Duplicate PD (TLB entry) in MMU.
 * -Could be due to buggy customer tapeouts or obscure kernel bugs
 * -MMU complaints not at the time of duplicate PD installation, but at the
 *      time of lookup matching multiple ways.
 * -Ideally these should never happen - but if they do - workaround by deleting
 *      the duplicate one.
 * -Knob to be verbose abt it.(TODO: hook them up to debugfs)
 */
volatile int dup_pd_verbose = 1;/* Be slient abt it or complain (default) */

void do_tlb_overlap_fault(unsigned long cause, unsigned long address,
			  struct pt_regs *regs)
{
	int set, way, n;
	unsigned long flags, is_valid;
	struct cpuinfo_arc_mmu *mmu = &cpuinfo_arc700[smp_processor_id()].mmu;
	unsigned int pd0[mmu->ways], pd1[mmu->ways];

	local_irq_save(flags);

	/* re-enable the MMU */
	write_aux_reg(ARC_REG_PID, MMU_ENABLE | read_aux_reg(ARC_REG_PID));

	/* loop thru all sets of TLB */
	for (set = 0; set < mmu->sets; set++) {

		/* read out all the ways of current set */
		for (way = 0, is_valid = 0; way < mmu->ways; way++) {
			write_aux_reg(ARC_REG_TLBINDEX,
					  SET_WAY_TO_IDX(mmu, set, way));
			write_aux_reg(ARC_REG_TLBCOMMAND, TLBRead);
			pd0[way] = read_aux_reg(ARC_REG_TLBPD0);
			pd1[way] = read_aux_reg(ARC_REG_TLBPD1);
			is_valid |= pd0[way] & _PAGE_PRESENT;
		}

		/* If all the WAYS in SET are empty, skip to next SET */
		if (!is_valid)
			continue;

		/* Scan the set for duplicate ways: needs a nested loop */
		for (way = 0; way < mmu->ways - 1; way++) {
			if (!pd0[way])
				continue;

			for (n = way + 1; n < mmu->ways; n++) {
				if ((pd0[way] & PAGE_MASK) ==
				    (pd0[n] & PAGE_MASK)) {

					if (dup_pd_verbose) {
						pr_info("Duplicate PD's @"
							"[%d:%d]/[%d:%d]\n",
						     set, way, set, n);
						pr_info("TLBPD0[%u]: %08x\n",
						     way, pd0[way]);
					}

					/*
					 * clear entry @way and not @n. This is
					 * critical to our optimised loop
					 */
					pd0[way] = pd1[way] = 0;
					write_aux_reg(ARC_REG_TLBINDEX,
						SET_WAY_TO_IDX(mmu, set, way));
					__tlb_entry_erase();
				}
			}
		}
	}

	local_irq_restore(flags);
}

/***********************************************************************
 * Diagnostic Routines
 *  -Called from Low Level TLB Hanlders if things don;t look good
 **********************************************************************/

#ifdef CONFIG_ARC_DBG_TLB_PARANOIA

/*
 * Low Level ASM TLB handler calls this if it finds that HW and SW ASIDS
 * don't match
 */
void print_asid_mismatch(int mm_asid, int mmu_asid, int is_fast_path)
{
	pr_emerg("ASID Mismatch in %s Path Handler: sw-pid=0x%x hw-pid=0x%x\n",
	       is_fast_path ? "Fast" : "Slow", mm_asid, mmu_asid);

	__asm__ __volatile__("flag 1");
}

void tlb_paranoid_check(unsigned int mm_asid, unsigned long addr)
{
	unsigned int mmu_asid;

	mmu_asid = read_aux_reg(ARC_REG_PID) & 0xff;

	/*
	 * At the time of a TLB miss/installation
	 *   - HW version needs to match SW version
	 *   - SW needs to have a valid ASID
	 */
	if (addr < 0x70000000 &&
	    ((mm_asid == MM_CTXT_NO_ASID) ||
	      (mmu_asid != (mm_asid & MM_CTXT_ASID_MASK))))
		print_asid_mismatch(mm_asid, mmu_asid, 0);
}
#endif<|MERGE_RESOLUTION|>--- conflicted
+++ resolved
@@ -100,11 +100,7 @@
 
 
 /* A copy of the ASID from the PID reg is kept in asid_cache */
-<<<<<<< HEAD
-unsigned int asid_cache = MM_CTXT_FIRST_CYCLE;
-=======
 DEFINE_PER_CPU(unsigned int, asid_cache) = MM_CTXT_FIRST_CYCLE;
->>>>>>> d8ec26d7
 
 /*
  * Utility Routine to erase a J-TLB entry
@@ -302,15 +298,9 @@
 
 	local_irq_save(flags);
 
-<<<<<<< HEAD
-	if (vma->vm_mm->context.asid != MM_CTXT_NO_ASID) {
-		while (start < end) {
-			tlb_entry_erase(start | hw_pid(vma->vm_mm));
-=======
 	if (asid_mm(vma->vm_mm, cpu) != MM_CTXT_NO_ASID) {
 		while (start < end) {
 			tlb_entry_erase(start | hw_pid(vma->vm_mm, cpu));
->>>>>>> d8ec26d7
 			start += PAGE_SIZE;
 		}
 	}
@@ -365,13 +355,8 @@
 	 */
 	local_irq_save(flags);
 
-<<<<<<< HEAD
-	if (vma->vm_mm->context.asid != MM_CTXT_NO_ASID) {
-		tlb_entry_erase((page & PAGE_MASK) | hw_pid(vma->vm_mm));
-=======
 	if (asid_mm(vma->vm_mm, cpu) != MM_CTXT_NO_ASID) {
 		tlb_entry_erase((page & PAGE_MASK) | hw_pid(vma->vm_mm, cpu));
->>>>>>> d8ec26d7
 		utlb_invalidate();
 	}
 
