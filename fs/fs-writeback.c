/*
 * fs/fs-writeback.c
 *
 * Copyright (C) 2002, Linus Torvalds.
 *
 * Contains all the functions related to writing back and waiting
 * upon dirty inodes against superblocks, and writing back dirty
 * pages against inodes.  ie: data writeback.  Writeout of the
 * inode itself is not handled here.
 *
 * 10Apr2002	Andrew Morton
 *		Split out of fs/inode.c
 *		Additions for address_space-based writeback
 */

#include <linux/kernel.h>
#include <linux/export.h>
#include <linux/spinlock.h>
#include <linux/slab.h>
#include <linux/sched.h>
#include <linux/fs.h>
#include <linux/mm.h>
#include <linux/pagemap.h>
#include <linux/kthread.h>
#include <linux/writeback.h>
#include <linux/blkdev.h>
#include <linux/backing-dev.h>
#include <linux/tracepoint.h>
#include <linux/device.h>
#include <linux/memcontrol.h>
#include "internal.h"

/*
 * 4MB minimal write chunk size
 */
#define MIN_WRITEBACK_PAGES	(4096UL >> (PAGE_CACHE_SHIFT - 10))

struct wb_completion {
	atomic_t		cnt;
};

/*
 * Passed into wb_writeback(), essentially a subset of writeback_control
 */
struct wb_writeback_work {
	long nr_pages;
	struct super_block *sb;
	enum writeback_sync_modes sync_mode;
	unsigned int tagged_writepages:1;
	unsigned int for_kupdate:1;
	unsigned int range_cyclic:1;
	unsigned int for_background:1;
	unsigned int for_sync:1;	/* sync(2) WB_SYNC_ALL writeback */
	unsigned int auto_free:1;	/* free on completion */
	enum wb_reason reason;		/* why was writeback initiated? */

	struct list_head list;		/* pending work list */
	struct wb_completion *done;	/* set if the caller waits */
};

/*
 * If one wants to wait for one or more wb_writeback_works, each work's
 * ->done should be set to a wb_completion defined using the following
 * macro.  Once all work items are issued with wb_queue_work(), the caller
 * can wait for the completion of all using wb_wait_for_completion().  Work
 * items which are waited upon aren't freed automatically on completion.
 */
#define DEFINE_WB_COMPLETION_ONSTACK(cmpl)				\
	struct wb_completion cmpl = {					\
		.cnt		= ATOMIC_INIT(1),			\
	}


/*
 * If an inode is constantly having its pages dirtied, but then the
 * updates stop dirtytime_expire_interval seconds in the past, it's
 * possible for the worst case time between when an inode has its
 * timestamps updated and when they finally get written out to be two
 * dirtytime_expire_intervals.  We set the default to 12 hours (in
 * seconds), which means most of the time inodes will have their
 * timestamps written to disk after 12 hours, but in the worst case a
 * few inodes might not their timestamps updated for 24 hours.
 */
unsigned int dirtytime_expire_interval = 12 * 60 * 60;

static inline struct inode *wb_inode(struct list_head *head)
{
	return list_entry(head, struct inode, i_io_list);
}

/*
 * Include the creation of the trace points after defining the
 * wb_writeback_work structure and inline functions so that the definition
 * remains local to this file.
 */
#define CREATE_TRACE_POINTS
#include <trace/events/writeback.h>

EXPORT_TRACEPOINT_SYMBOL_GPL(wbc_writepage);

static bool wb_io_lists_populated(struct bdi_writeback *wb)
{
	if (wb_has_dirty_io(wb)) {
		return false;
	} else {
		set_bit(WB_has_dirty_io, &wb->state);
		WARN_ON_ONCE(!wb->avg_write_bandwidth);
		atomic_long_add(wb->avg_write_bandwidth,
				&wb->bdi->tot_write_bandwidth);
		return true;
	}
}

static void wb_io_lists_depopulated(struct bdi_writeback *wb)
{
	if (wb_has_dirty_io(wb) && list_empty(&wb->b_dirty) &&
	    list_empty(&wb->b_io) && list_empty(&wb->b_more_io)) {
		clear_bit(WB_has_dirty_io, &wb->state);
		WARN_ON_ONCE(atomic_long_sub_return(wb->avg_write_bandwidth,
					&wb->bdi->tot_write_bandwidth) < 0);
	}
}

/**
 * inode_io_list_move_locked - move an inode onto a bdi_writeback IO list
 * @inode: inode to be moved
 * @wb: target bdi_writeback
 * @head: one of @wb->b_{dirty|io|more_io}
 *
 * Move @inode->i_io_list to @list of @wb and set %WB_has_dirty_io.
 * Returns %true if @inode is the first occupant of the !dirty_time IO
 * lists; otherwise, %false.
 */
static bool inode_io_list_move_locked(struct inode *inode,
				      struct bdi_writeback *wb,
				      struct list_head *head)
{
	assert_spin_locked(&wb->list_lock);

	list_move(&inode->i_io_list, head);

	/* dirty_time doesn't count as dirty_io until expiration */
	if (head != &wb->b_dirty_time)
		return wb_io_lists_populated(wb);

	wb_io_lists_depopulated(wb);
	return false;
}

/**
 * inode_io_list_del_locked - remove an inode from its bdi_writeback IO list
 * @inode: inode to be removed
 * @wb: bdi_writeback @inode is being removed from
 *
 * Remove @inode which may be on one of @wb->b_{dirty|io|more_io} lists and
 * clear %WB_has_dirty_io if all are empty afterwards.
 */
static void inode_io_list_del_locked(struct inode *inode,
				     struct bdi_writeback *wb)
{
	assert_spin_locked(&wb->list_lock);
	assert_spin_locked(&inode->i_lock);

	inode->i_state &= ~I_SYNC_QUEUED;
	list_del_init(&inode->i_io_list);
	wb_io_lists_depopulated(wb);
}

static void wb_wakeup(struct bdi_writeback *wb)
{
	spin_lock_bh(&wb->work_lock);
	if (test_bit(WB_registered, &wb->state))
		mod_delayed_work(bdi_wq, &wb->dwork, 0);
	spin_unlock_bh(&wb->work_lock);
}

static void finish_writeback_work(struct bdi_writeback *wb,
				  struct wb_writeback_work *work)
{
	struct wb_completion *done = work->done;

	if (work->auto_free)
		kfree(work);
	if (done && atomic_dec_and_test(&done->cnt))
		wake_up_all(&wb->bdi->wb_waitq);
}

static void wb_queue_work(struct bdi_writeback *wb,
			  struct wb_writeback_work *work)
{
//	trace_writeback_queue(wb, work);

	if (work->done)
		atomic_inc(&work->done->cnt);

	spin_lock_bh(&wb->work_lock);

	if (test_bit(WB_registered, &wb->state)) {
		list_add_tail(&work->list, &wb->work_list);
		mod_delayed_work(bdi_wq, &wb->dwork, 0);
	} else
		finish_writeback_work(wb, work);

	spin_unlock_bh(&wb->work_lock);
}

/**
 * wb_wait_for_completion - wait for completion of bdi_writeback_works
 * @bdi: bdi work items were issued to
 * @done: target wb_completion
 *
 * Wait for one or more work items issued to @bdi with their ->done field
 * set to @done, which should have been defined with
 * DEFINE_WB_COMPLETION_ONSTACK().  This function returns after all such
 * work items are completed.  Work items which are waited upon aren't freed
 * automatically on completion.
 */
static void wb_wait_for_completion(struct backing_dev_info *bdi,
				   struct wb_completion *done)
{
	atomic_dec(&done->cnt);		/* put down the initial count */
	wait_event(bdi->wb_waitq, !atomic_read(&done->cnt));
}

#ifdef CONFIG_CGROUP_WRITEBACK

/* parameters for foreign inode detection, see wb_detach_inode() */
#define WB_FRN_TIME_SHIFT	13	/* 1s = 2^13, upto 8 secs w/ 16bit */
#define WB_FRN_TIME_AVG_SHIFT	3	/* avg = avg * 7/8 + new * 1/8 */
#define WB_FRN_TIME_CUT_DIV	2	/* ignore rounds < avg / 2 */
#define WB_FRN_TIME_PERIOD	(2 * (1 << WB_FRN_TIME_SHIFT))	/* 2s */

#define WB_FRN_HIST_SLOTS	16	/* inode->i_wb_frn_history is 16bit */
#define WB_FRN_HIST_UNIT	(WB_FRN_TIME_PERIOD / WB_FRN_HIST_SLOTS)
					/* each slot's duration is 2s / 16 */
#define WB_FRN_HIST_THR_SLOTS	(WB_FRN_HIST_SLOTS / 2)
					/* if foreign slots >= 8, switch */
#define WB_FRN_HIST_MAX_SLOTS	(WB_FRN_HIST_THR_SLOTS / 2 + 1)
					/* one round can affect upto 5 slots */

static atomic_t isw_nr_in_flight = ATOMIC_INIT(0);
static struct workqueue_struct *isw_wq;

void __inode_attach_wb(struct inode *inode, struct page *page)
{
	struct backing_dev_info *bdi = inode_to_bdi(inode);
	struct bdi_writeback *wb = NULL;

	if (inode_cgwb_enabled(inode)) {
		struct cgroup_subsys_state *memcg_css;

		if (page) {
			memcg_css = mem_cgroup_css_from_page(page);
			wb = wb_get_create(bdi, memcg_css, GFP_ATOMIC);
		} else {
			/* must pin memcg_css, see wb_get_create() */
			memcg_css = task_get_css(current, memory_cgrp_id);
			wb = wb_get_create(bdi, memcg_css, GFP_ATOMIC);
			css_put(memcg_css);
		}
	}

	if (!wb)
		wb = &bdi->wb;

	/*
	 * There may be multiple instances of this function racing to
	 * update the same inode.  Use cmpxchg() to tell the winner.
	 */
	if (unlikely(cmpxchg(&inode->i_wb, NULL, wb)))
		wb_put(wb);
}
EXPORT_SYMBOL_GPL(__inode_attach_wb);

/**
 * locked_inode_to_wb_and_lock_list - determine a locked inode's wb and lock it
 * @inode: inode of interest with i_lock held
 *
 * Returns @inode's wb with its list_lock held.  @inode->i_lock must be
 * held on entry and is released on return.  The returned wb is guaranteed
 * to stay @inode's associated wb until its list_lock is released.
 */
static struct bdi_writeback *
locked_inode_to_wb_and_lock_list(struct inode *inode)
	__releases(&inode->i_lock)
	__acquires(&wb->list_lock)
{
	while (true) {
		struct bdi_writeback *wb = inode_to_wb(inode);

		/*
		 * inode_to_wb() association is protected by both
		 * @inode->i_lock and @wb->list_lock but list_lock nests
		 * outside i_lock.  Drop i_lock and verify that the
		 * association hasn't changed after acquiring list_lock.
		 */
		wb_get(wb);
		spin_unlock(&inode->i_lock);
		spin_lock(&wb->list_lock);

		/* i_wb may have changed inbetween, can't use inode_to_wb() */
		if (likely(wb == inode->i_wb)) {
			wb_put(wb);	/* @inode already has ref */
			return wb;
		}

		spin_unlock(&wb->list_lock);
		wb_put(wb);
		cpu_relax();
		spin_lock(&inode->i_lock);
	}
}

/**
 * inode_to_wb_and_lock_list - determine an inode's wb and lock it
 * @inode: inode of interest
 *
 * Same as locked_inode_to_wb_and_lock_list() but @inode->i_lock isn't held
 * on entry.
 */
static struct bdi_writeback *inode_to_wb_and_lock_list(struct inode *inode)
	__acquires(&wb->list_lock)
{
	spin_lock(&inode->i_lock);
	return locked_inode_to_wb_and_lock_list(inode);
}

struct inode_switch_wbs_context {
	struct inode		*inode;
	struct bdi_writeback	*new_wb;

	struct rcu_head		rcu_head;
	struct work_struct	work;
};

static void bdi_down_write_wb_switch_rwsem(struct backing_dev_info *bdi)
{
	down_write(&bdi->wb_switch_rwsem);
}

static void bdi_up_write_wb_switch_rwsem(struct backing_dev_info *bdi)
{
	up_write(&bdi->wb_switch_rwsem);
}

static void inode_switch_wbs_work_fn(struct work_struct *work)
{
	struct inode_switch_wbs_context *isw =
		container_of(work, struct inode_switch_wbs_context, work);
	struct inode *inode = isw->inode;
	struct backing_dev_info *bdi = inode_to_bdi(inode);
	struct address_space *mapping = inode->i_mapping;
	struct bdi_writeback *old_wb = inode->i_wb;
	struct bdi_writeback *new_wb = isw->new_wb;
	struct radix_tree_iter iter;
	bool switched = false;
	void **slot;

	/*
	 * If @inode switches cgwb membership while sync_inodes_sb() is
	 * being issued, sync_inodes_sb() might miss it.  Synchronize.
	 */
	down_read(&bdi->wb_switch_rwsem);

	/*
	 * By the time control reaches here, RCU grace period has passed
	 * since I_WB_SWITCH assertion and all wb stat update transactions
	 * between unlocked_inode_to_wb_begin/end() are guaranteed to be
	 * synchronizing against mapping->tree_lock.
	 *
	 * Grabbing old_wb->list_lock, inode->i_lock and mapping->tree_lock
	 * gives us exclusion against all wb related operations on @inode
	 * including IO list manipulations and stat updates.
	 */
	if (old_wb < new_wb) {
		spin_lock(&old_wb->list_lock);
		spin_lock_nested(&new_wb->list_lock, SINGLE_DEPTH_NESTING);
	} else {
		spin_lock(&new_wb->list_lock);
		spin_lock_nested(&old_wb->list_lock, SINGLE_DEPTH_NESTING);
	}
	spin_lock(&inode->i_lock);
	spin_lock_irq(&mapping->tree_lock);

	/*
	 * Once I_FREEING is visible under i_lock, the eviction path owns
	 * the inode and we shouldn't modify ->i_io_list.
	 */
	if (unlikely(inode->i_state & I_FREEING))
		goto skip_switch;

	/*
	 * Count and transfer stats.  Note that PAGECACHE_TAG_DIRTY points
	 * to possibly dirty pages while PAGECACHE_TAG_WRITEBACK points to
	 * pages actually under underwriteback.
	 */
	radix_tree_for_each_tagged(slot, &mapping->page_tree, &iter, 0,
				   PAGECACHE_TAG_DIRTY) {
		struct page *page = radix_tree_deref_slot_protected(slot,
							&mapping->tree_lock);
		if (likely(page) && PageDirty(page)) {
			__dec_wb_stat(old_wb, WB_RECLAIMABLE);
			__inc_wb_stat(new_wb, WB_RECLAIMABLE);
		}
	}

	radix_tree_for_each_tagged(slot, &mapping->page_tree, &iter, 0,
				   PAGECACHE_TAG_WRITEBACK) {
		struct page *page = radix_tree_deref_slot_protected(slot,
							&mapping->tree_lock);
		if (likely(page)) {
			WARN_ON_ONCE(!PageWriteback(page));
			__dec_wb_stat(old_wb, WB_WRITEBACK);
			__inc_wb_stat(new_wb, WB_WRITEBACK);
		}
	}

	wb_get(new_wb);

	/*
	 * Transfer to @new_wb's IO list if necessary.  The specific list
	 * @inode was on is ignored and the inode is put on ->b_dirty which
	 * is always correct including from ->b_dirty_time.  The transfer
	 * preserves @inode->dirtied_when ordering.
	 */
	if (!list_empty(&inode->i_io_list)) {
		struct inode *pos;

		inode_io_list_del_locked(inode, old_wb);
		inode->i_wb = new_wb;
		list_for_each_entry(pos, &new_wb->b_dirty, i_io_list)
			if (time_after_eq(inode->dirtied_when,
					  pos->dirtied_when))
				break;
		inode_io_list_move_locked(inode, new_wb, pos->i_io_list.prev);
	} else {
		inode->i_wb = new_wb;
	}

	/* ->i_wb_frn updates may race wbc_detach_inode() but doesn't matter */
	inode->i_wb_frn_winner = 0;
	inode->i_wb_frn_avg_time = 0;
	inode->i_wb_frn_history = 0;
	switched = true;
skip_switch:
	/*
	 * Paired with load_acquire in unlocked_inode_to_wb_begin() and
	 * ensures that the new wb is visible if they see !I_WB_SWITCH.
	 */
	smp_store_release(&inode->i_state, inode->i_state & ~I_WB_SWITCH);

	spin_unlock_irq(&mapping->tree_lock);
	spin_unlock(&inode->i_lock);
	spin_unlock(&new_wb->list_lock);
	spin_unlock(&old_wb->list_lock);

	up_read(&bdi->wb_switch_rwsem);

	if (switched) {
		wb_wakeup(new_wb);
		wb_put(old_wb);
	}
	wb_put(new_wb);

	iput(inode);
	kfree(isw);

	atomic_dec(&isw_nr_in_flight);
}

static void inode_switch_wbs_rcu_fn(struct rcu_head *rcu_head)
{
	struct inode_switch_wbs_context *isw = container_of(rcu_head,
				struct inode_switch_wbs_context, rcu_head);

	/* needs to grab bh-unsafe locks, bounce to work item */
	INIT_WORK(&isw->work, inode_switch_wbs_work_fn);
	queue_work(isw_wq, &isw->work);
}

/**
 * inode_switch_wbs - change the wb association of an inode
 * @inode: target inode
 * @new_wb_id: ID of the new wb
 *
 * Switch @inode's wb association to the wb identified by @new_wb_id.  The
 * switching is performed asynchronously and may fail silently.
 */
static void inode_switch_wbs(struct inode *inode, int new_wb_id)
{
	struct backing_dev_info *bdi = inode_to_bdi(inode);
	struct cgroup_subsys_state *memcg_css;
	struct inode_switch_wbs_context *isw;

	/* noop if seems to be already in progress */
	if (inode->i_state & I_WB_SWITCH)
		return;

	/*
	 * Avoid starting new switches while sync_inodes_sb() is in
	 * progress.  Otherwise, if the down_write protected issue path
	 * blocks heavily, we might end up starting a large number of
	 * switches which will block on the rwsem.
	 */
	if (!down_read_trylock(&bdi->wb_switch_rwsem))
		return;

	isw = kzalloc(sizeof(*isw), GFP_ATOMIC);
	if (!isw)
		goto out_unlock;

	/* find and pin the new wb */
	rcu_read_lock();
	memcg_css = css_from_id(new_wb_id, &memory_cgrp_subsys);
	if (memcg_css)
		isw->new_wb = wb_get_create(bdi, memcg_css, GFP_ATOMIC);
	rcu_read_unlock();
	if (!isw->new_wb)
		goto out_free;

	/* while holding I_WB_SWITCH, no one else can update the association */
	spin_lock(&inode->i_lock);
	if (!(inode->i_sb->s_flags & MS_ACTIVE) ||
	    inode->i_state & (I_WB_SWITCH | I_FREEING) ||
	    inode_to_wb(inode) == isw->new_wb) {
		spin_unlock(&inode->i_lock);
		goto out_free;
	}
	inode->i_state |= I_WB_SWITCH;
	spin_unlock(&inode->i_lock);

	ihold(inode);
	isw->inode = inode;

	/*
	 * In addition to synchronizing among switchers, I_WB_SWITCH tells
	 * the RCU protected stat update paths to grab the mapping's
	 * tree_lock so that stat transfer can synchronize against them.
	 * Let's continue after I_WB_SWITCH is guaranteed to be visible.
	 */
	call_rcu(&isw->rcu_head, inode_switch_wbs_rcu_fn);

	atomic_inc(&isw_nr_in_flight);

	goto out_unlock;

out_free:
	if (isw->new_wb)
		wb_put(isw->new_wb);
	kfree(isw);
out_unlock:
	up_read(&bdi->wb_switch_rwsem);
}

/**
 * wbc_attach_and_unlock_inode - associate wbc with target inode and unlock it
 * @wbc: writeback_control of interest
 * @inode: target inode
 *
 * @inode is locked and about to be written back under the control of @wbc.
 * Record @inode's writeback context into @wbc and unlock the i_lock.  On
 * writeback completion, wbc_detach_inode() should be called.  This is used
 * to track the cgroup writeback context.
 */
void wbc_attach_and_unlock_inode(struct writeback_control *wbc,
				 struct inode *inode)
{
	if (!inode_cgwb_enabled(inode)) {
		spin_unlock(&inode->i_lock);
		return;
	}

	wbc->wb = inode_to_wb(inode);
	wbc->inode = inode;

	wbc->wb_id = wbc->wb->memcg_css->id;
	wbc->wb_lcand_id = inode->i_wb_frn_winner;
	wbc->wb_tcand_id = 0;
	wbc->wb_bytes = 0;
	wbc->wb_lcand_bytes = 0;
	wbc->wb_tcand_bytes = 0;

	wb_get(wbc->wb);
	spin_unlock(&inode->i_lock);

	/*
	 * A dying wb indicates that either the blkcg associated with the
	 * memcg changed or the associated memcg is dying.  In the first
	 * case, a replacement wb should already be available and we should
	 * refresh the wb immediately.  In the second case, trying to
	 * refresh will keep failing.
	 */
	if (unlikely(wb_dying(wbc->wb) && !css_is_dying(wbc->wb->memcg_css)))
		inode_switch_wbs(inode, wbc->wb_id);
}

/**
 * wbc_detach_inode - disassociate wbc from inode and perform foreign detection
 * @wbc: writeback_control of the just finished writeback
 *
 * To be called after a writeback attempt of an inode finishes and undoes
 * wbc_attach_and_unlock_inode().  Can be called under any context.
 *
 * As concurrent write sharing of an inode is expected to be very rare and
 * memcg only tracks page ownership on first-use basis severely confining
 * the usefulness of such sharing, cgroup writeback tracks ownership
 * per-inode.  While the support for concurrent write sharing of an inode
 * is deemed unnecessary, an inode being written to by different cgroups at
 * different points in time is a lot more common, and, more importantly,
 * charging only by first-use can too readily lead to grossly incorrect
 * behaviors (single foreign page can lead to gigabytes of writeback to be
 * incorrectly attributed).
 *
 * To resolve this issue, cgroup writeback detects the majority dirtier of
 * an inode and transfers the ownership to it.  To avoid unnnecessary
 * oscillation, the detection mechanism keeps track of history and gives
 * out the switch verdict only if the foreign usage pattern is stable over
 * a certain amount of time and/or writeback attempts.
 *
 * On each writeback attempt, @wbc tries to detect the majority writer
 * using Boyer-Moore majority vote algorithm.  In addition to the byte
 * count from the majority voting, it also counts the bytes written for the
 * current wb and the last round's winner wb (max of last round's current
 * wb, the winner from two rounds ago, and the last round's majority
 * candidate).  Keeping track of the historical winner helps the algorithm
 * to semi-reliably detect the most active writer even when it's not the
 * absolute majority.
 *
 * Once the winner of the round is determined, whether the winner is
 * foreign or not and how much IO time the round consumed is recorded in
 * inode->i_wb_frn_history.  If the amount of recorded foreign IO time is
 * over a certain threshold, the switch verdict is given.
 */
void wbc_detach_inode(struct writeback_control *wbc)
{
	struct bdi_writeback *wb = wbc->wb;
	struct inode *inode = wbc->inode;
	unsigned long avg_time, max_bytes, max_time;
	u16 history;
	int max_id;

	if (!wb)
		return;

	history = inode->i_wb_frn_history;
	avg_time = inode->i_wb_frn_avg_time;

	/* pick the winner of this round */
	if (wbc->wb_bytes >= wbc->wb_lcand_bytes &&
	    wbc->wb_bytes >= wbc->wb_tcand_bytes) {
		max_id = wbc->wb_id;
		max_bytes = wbc->wb_bytes;
	} else if (wbc->wb_lcand_bytes >= wbc->wb_tcand_bytes) {
		max_id = wbc->wb_lcand_id;
		max_bytes = wbc->wb_lcand_bytes;
	} else {
		max_id = wbc->wb_tcand_id;
		max_bytes = wbc->wb_tcand_bytes;
	}

	/*
	 * Calculate the amount of IO time the winner consumed and fold it
	 * into the running average kept per inode.  If the consumed IO
	 * time is lower than avag / WB_FRN_TIME_CUT_DIV, ignore it for
	 * deciding whether to switch or not.  This is to prevent one-off
	 * small dirtiers from skewing the verdict.
	 */
	max_time = DIV_ROUND_UP((max_bytes >> PAGE_SHIFT) << WB_FRN_TIME_SHIFT,
				wb->avg_write_bandwidth);
	if (avg_time)
		avg_time += (max_time >> WB_FRN_TIME_AVG_SHIFT) -
			    (avg_time >> WB_FRN_TIME_AVG_SHIFT);
	else
		avg_time = max_time;	/* immediate catch up on first run */

	if (max_time >= avg_time / WB_FRN_TIME_CUT_DIV) {
		int slots;

		/*
		 * The switch verdict is reached if foreign wb's consume
		 * more than a certain proportion of IO time in a
		 * WB_FRN_TIME_PERIOD.  This is loosely tracked by 16 slot
		 * history mask where each bit represents one sixteenth of
		 * the period.  Determine the number of slots to shift into
		 * history from @max_time.
		 */
		slots = min(DIV_ROUND_UP(max_time, WB_FRN_HIST_UNIT),
			    (unsigned long)WB_FRN_HIST_MAX_SLOTS);
		history <<= slots;
		if (wbc->wb_id != max_id)
			history |= (1U << slots) - 1;

		/*
		 * Switch if the current wb isn't the consistent winner.
		 * If there are multiple closely competing dirtiers, the
		 * inode may switch across them repeatedly over time, which
		 * is okay.  The main goal is avoiding keeping an inode on
		 * the wrong wb for an extended period of time.
		 */
		if (hweight32(history) > WB_FRN_HIST_THR_SLOTS)
			inode_switch_wbs(inode, max_id);
	}

	/*
	 * Multiple instances of this function may race to update the
	 * following fields but we don't mind occassional inaccuracies.
	 */
	inode->i_wb_frn_winner = max_id;
	inode->i_wb_frn_avg_time = min(avg_time, (unsigned long)U16_MAX);
	inode->i_wb_frn_history = history;

	wb_put(wbc->wb);
	wbc->wb = NULL;
}

/**
 * wbc_account_io - account IO issued during writeback
 * @wbc: writeback_control of the writeback in progress
 * @page: page being written out
 * @bytes: number of bytes being written out
 *
 * @bytes from @page are about to written out during the writeback
 * controlled by @wbc.  Keep the book for foreign inode detection.  See
 * wbc_detach_inode().
 */
void wbc_account_io(struct writeback_control *wbc, struct page *page,
		    size_t bytes)
{
	int id;

	/*
	 * pageout() path doesn't attach @wbc to the inode being written
	 * out.  This is intentional as we don't want the function to block
	 * behind a slow cgroup.  Ultimately, we want pageout() to kick off
	 * regular writeback instead of writing things out itself.
	 */
	if (!wbc->wb)
		return;

	rcu_read_lock();
	id = mem_cgroup_css_from_page(page)->id;
	rcu_read_unlock();

	if (id == wbc->wb_id) {
		wbc->wb_bytes += bytes;
		return;
	}

	if (id == wbc->wb_lcand_id)
		wbc->wb_lcand_bytes += bytes;

	/* Boyer-Moore majority vote algorithm */
	if (!wbc->wb_tcand_bytes)
		wbc->wb_tcand_id = id;
	if (id == wbc->wb_tcand_id)
		wbc->wb_tcand_bytes += bytes;
	else
		wbc->wb_tcand_bytes -= min(bytes, wbc->wb_tcand_bytes);
}
EXPORT_SYMBOL_GPL(wbc_account_io);

/**
 * inode_congested - test whether an inode is congested
 * @inode: inode to test for congestion (may be NULL)
 * @cong_bits: mask of WB_[a]sync_congested bits to test
 *
 * Tests whether @inode is congested.  @cong_bits is the mask of congestion
 * bits to test and the return value is the mask of set bits.
 *
 * If cgroup writeback is enabled for @inode, the congestion state is
 * determined by whether the cgwb (cgroup bdi_writeback) for the blkcg
 * associated with @inode is congested; otherwise, the root wb's congestion
 * state is used.
 *
 * @inode is allowed to be NULL as this function is often called on
 * mapping->host which is NULL for the swapper space.
 */
int inode_congested(struct inode *inode, int cong_bits)
{
	/*
	 * Once set, ->i_wb never becomes NULL while the inode is alive.
	 * Start transaction iff ->i_wb is visible.
	 */
	if (inode && inode_to_wb_is_valid(inode)) {
		struct bdi_writeback *wb;
		struct wb_lock_cookie lock_cookie = {};
		bool congested;

		wb = unlocked_inode_to_wb_begin(inode, &lock_cookie);
		congested = wb_congested(wb, cong_bits);
		unlocked_inode_to_wb_end(inode, &lock_cookie);
		return congested;
	}

	return wb_congested(&inode_to_bdi(inode)->wb, cong_bits);
}
EXPORT_SYMBOL_GPL(inode_congested);

/**
 * wb_split_bdi_pages - split nr_pages to write according to bandwidth
 * @wb: target bdi_writeback to split @nr_pages to
 * @nr_pages: number of pages to write for the whole bdi
 *
 * Split @wb's portion of @nr_pages according to @wb's write bandwidth in
 * relation to the total write bandwidth of all wb's w/ dirty inodes on
 * @wb->bdi.
 */
static long wb_split_bdi_pages(struct bdi_writeback *wb, long nr_pages)
{
	unsigned long this_bw = wb->avg_write_bandwidth;
	unsigned long tot_bw = atomic_long_read(&wb->bdi->tot_write_bandwidth);

	if (nr_pages == LONG_MAX)
		return LONG_MAX;

	/*
	 * This may be called on clean wb's and proportional distribution
	 * may not make sense, just use the original @nr_pages in those
	 * cases.  In general, we wanna err on the side of writing more.
	 */
	if (!tot_bw || this_bw >= tot_bw)
		return nr_pages;
	else
		return DIV_ROUND_UP_ULL((u64)nr_pages * this_bw, tot_bw);
}

/**
 * bdi_split_work_to_wbs - split a wb_writeback_work to all wb's of a bdi
 * @bdi: target backing_dev_info
 * @base_work: wb_writeback_work to issue
 * @skip_if_busy: skip wb's which already have writeback in progress
 *
 * Split and issue @base_work to all wb's (bdi_writeback's) of @bdi which
 * have dirty inodes.  If @base_work->nr_page isn't %LONG_MAX, it's
 * distributed to the busy wbs according to each wb's proportion in the
 * total active write bandwidth of @bdi.
 */
static void bdi_split_work_to_wbs(struct backing_dev_info *bdi,
				  struct wb_writeback_work *base_work,
				  bool skip_if_busy)
{
	struct bdi_writeback *last_wb = NULL;
	struct bdi_writeback *wb = list_entry(&bdi->wb_list,
					      struct bdi_writeback, bdi_node);

	might_sleep();
restart:
	rcu_read_lock();
	list_for_each_entry_continue_rcu(wb, &bdi->wb_list, bdi_node) {
		DEFINE_WB_COMPLETION_ONSTACK(fallback_work_done);
		struct wb_writeback_work fallback_work;
		struct wb_writeback_work *work;
		long nr_pages;

		if (last_wb) {
			wb_put(last_wb);
			last_wb = NULL;
		}

		/* SYNC_ALL writes out I_DIRTY_TIME too */
		if (!wb_has_dirty_io(wb) &&
		    (base_work->sync_mode == WB_SYNC_NONE ||
		     list_empty(&wb->b_dirty_time)))
			continue;
		if (skip_if_busy && writeback_in_progress(wb))
			continue;

		nr_pages = wb_split_bdi_pages(wb, base_work->nr_pages);

		work = kmalloc(sizeof(*work), GFP_ATOMIC);
		if (work) {
			*work = *base_work;
			work->nr_pages = nr_pages;
			work->auto_free = 1;
			wb_queue_work(wb, work);
			continue;
		}

		/* alloc failed, execute synchronously using on-stack fallback */
		work = &fallback_work;
		*work = *base_work;
		work->nr_pages = nr_pages;
		work->auto_free = 0;
		work->done = &fallback_work_done;

		wb_queue_work(wb, work);

		/*
		 * Pin @wb so that it stays on @bdi->wb_list.  This allows
		 * continuing iteration from @wb after dropping and
		 * regrabbing rcu read lock.
		 */
		wb_get(wb);
		last_wb = wb;

		rcu_read_unlock();
		wb_wait_for_completion(bdi, &fallback_work_done);
		goto restart;
	}
	rcu_read_unlock();

	if (last_wb)
		wb_put(last_wb);
}

/**
 * cgroup_writeback_umount - flush inode wb switches for umount
 *
 * This function is called when a super_block is about to be destroyed and
 * flushes in-flight inode wb switches.  An inode wb switch goes through
 * RCU and then workqueue, so the two need to be flushed in order to ensure
 * that all previously scheduled switches are finished.  As wb switches are
 * rare occurrences and synchronize_rcu() can take a while, perform
 * flushing iff wb switches are in flight.
 */
void cgroup_writeback_umount(void)
{
	if (atomic_read(&isw_nr_in_flight)) {
		/*
		 * Use rcu_barrier() to wait for all pending callbacks to
		 * ensure that all in-flight wb switches are in the workqueue.
		 */
		rcu_barrier();
		flush_workqueue(isw_wq);
	}
}

static int __init cgroup_writeback_init(void)
{
	isw_wq = alloc_workqueue("inode_switch_wbs", 0, 0);
	if (!isw_wq)
		return -ENOMEM;
	return 0;
}
fs_initcall(cgroup_writeback_init);

#else	/* CONFIG_CGROUP_WRITEBACK */

static void bdi_down_write_wb_switch_rwsem(struct backing_dev_info *bdi) { }
static void bdi_up_write_wb_switch_rwsem(struct backing_dev_info *bdi) { }

static struct bdi_writeback *
locked_inode_to_wb_and_lock_list(struct inode *inode)
	__releases(&inode->i_lock)
	__acquires(&wb->list_lock)
{
	struct bdi_writeback *wb = inode_to_wb(inode);

	spin_unlock(&inode->i_lock);
	spin_lock(&wb->list_lock);
	return wb;
}

static struct bdi_writeback *inode_to_wb_and_lock_list(struct inode *inode)
	__acquires(&wb->list_lock)
{
	struct bdi_writeback *wb = inode_to_wb(inode);

	spin_lock(&wb->list_lock);
	return wb;
}

static long wb_split_bdi_pages(struct bdi_writeback *wb, long nr_pages)
{
	return nr_pages;
}

static void bdi_split_work_to_wbs(struct backing_dev_info *bdi,
				  struct wb_writeback_work *base_work,
				  bool skip_if_busy)
{
	might_sleep();

	if (!skip_if_busy || !writeback_in_progress(&bdi->wb)) {
		base_work->auto_free = 0;
		wb_queue_work(&bdi->wb, base_work);
	}
}

#endif	/* CONFIG_CGROUP_WRITEBACK */

void wb_start_writeback(struct bdi_writeback *wb, long nr_pages,
			bool range_cyclic, enum wb_reason reason)
{
	struct wb_writeback_work *work;

	if (!wb_has_dirty_io(wb))
		return;

	/*
	 * This is WB_SYNC_NONE writeback, so if allocation fails just
	 * wakeup the thread for old dirty data writeback
	 */
	work = kzalloc(sizeof(*work), GFP_ATOMIC);
	if (!work) {
//		trace_writeback_nowork(wb);
		wb_wakeup(wb);
		return;
	}

	work->sync_mode	= WB_SYNC_NONE;
	work->nr_pages	= nr_pages;
	work->range_cyclic = range_cyclic;
	work->reason	= reason;
	work->auto_free	= 1;

	wb_queue_work(wb, work);
}

/**
 * wb_start_background_writeback - start background writeback
 * @wb: bdi_writback to write from
 *
 * Description:
 *   This makes sure WB_SYNC_NONE background writeback happens. When
 *   this function returns, it is only guaranteed that for given wb
 *   some IO is happening if we are over background dirty threshold.
 *   Caller need not hold sb s_umount semaphore.
 */
void wb_start_background_writeback(struct bdi_writeback *wb)
{
	/*
	 * We just wake up the flusher thread. It will perform background
	 * writeback as soon as there is no other work to do.
	 */
//	trace_writeback_wake_background(wb);
	wb_wakeup(wb);
}

/*
 * Remove the inode from the writeback list it is on.
 */
void inode_io_list_del(struct inode *inode)
{
	struct bdi_writeback *wb;

	wb = inode_to_wb_and_lock_list(inode);
	spin_lock(&inode->i_lock);
	inode_io_list_del_locked(inode, wb);
	spin_unlock(&inode->i_lock);
	spin_unlock(&wb->list_lock);
}

/*
 * Redirty an inode: set its when-it-was dirtied timestamp and move it to the
 * furthest end of its superblock's dirty-inode list.
 *
 * Before stamping the inode's ->dirtied_when, we check to see whether it is
 * already the most-recently-dirtied inode on the b_dirty list.  If that is
 * the case then the inode must have been redirtied while it was being written
 * out and we don't reset its dirtied_when.
 */
static void redirty_tail_locked(struct inode *inode, struct bdi_writeback *wb)
{
	assert_spin_locked(&inode->i_lock);

	if (!list_empty(&wb->b_dirty)) {
		struct inode *tail;

		tail = wb_inode(wb->b_dirty.next);
		if (time_before(inode->dirtied_when, tail->dirtied_when))
			inode->dirtied_when = jiffies;
	}
	inode_io_list_move_locked(inode, wb, &wb->b_dirty);
	inode->i_state &= ~I_SYNC_QUEUED;
}

static void redirty_tail(struct inode *inode, struct bdi_writeback *wb)
{
	spin_lock(&inode->i_lock);
	redirty_tail_locked(inode, wb);
	spin_unlock(&inode->i_lock);
}

/*
 * requeue inode for re-scanning after bdi->b_io list is exhausted.
 */
static void requeue_io(struct inode *inode, struct bdi_writeback *wb)
{
	inode_io_list_move_locked(inode, wb, &wb->b_more_io);
}

static void inode_sync_complete(struct inode *inode)
{
	inode->i_state &= ~I_SYNC;
	/* If inode is clean an unused, put it into LRU now... */
	inode_add_lru(inode);
	/* Waiters must see I_SYNC cleared before being woken up */
	smp_mb();
	wake_up_bit(&inode->i_state, __I_SYNC);
}

static bool inode_dirtied_after(struct inode *inode, unsigned long t)
{
	bool ret = time_after(inode->dirtied_when, t);
#ifndef CONFIG_64BIT
	/*
	 * For inodes being constantly redirtied, dirtied_when can get stuck.
	 * It _appears_ to be in the future, but is actually in distant past.
	 * This test is necessary to prevent such wrapped-around relative times
	 * from permanently stopping the whole bdi writeback.
	 */
	ret = ret && time_before_eq(inode->dirtied_when, jiffies);
#endif
	return ret;
}

#define EXPIRE_DIRTY_ATIME 0x0001

/*
 * Move expired (dirtied before dirtied_before) dirty inodes from
 * @delaying_queue to @dispatch_queue.
 */
static int move_expired_inodes(struct list_head *delaying_queue,
			       struct list_head *dispatch_queue,
			       int flags, unsigned long dirtied_before)
{
	LIST_HEAD(tmp);
	struct list_head *pos, *node;
	struct super_block *sb = NULL;
	struct inode *inode;
	int do_sb_sort = 0;
	int moved = 0;

	while (!list_empty(delaying_queue)) {
		inode = wb_inode(delaying_queue->prev);
		if (inode_dirtied_after(inode, dirtied_before))
			break;
		list_move(&inode->i_io_list, &tmp);
		moved++;
		spin_lock(&inode->i_lock);
		if (flags & EXPIRE_DIRTY_ATIME)
			inode->i_state |= I_DIRTY_TIME_EXPIRED;
		inode->i_state |= I_SYNC_QUEUED;
		spin_unlock(&inode->i_lock);
		if (sb_is_blkdev_sb(inode->i_sb))
			continue;
		if (sb && sb != inode->i_sb)
			do_sb_sort = 1;
		sb = inode->i_sb;
	}

	/* just one sb in list, splice to dispatch_queue and we're done */
	if (!do_sb_sort) {
		list_splice(&tmp, dispatch_queue);
		goto out;
	}

	/* Move inodes from one superblock together */
	while (!list_empty(&tmp)) {
		sb = wb_inode(tmp.prev)->i_sb;
		list_for_each_prev_safe(pos, node, &tmp) {
			inode = wb_inode(pos);
			if (inode->i_sb == sb)
				list_move(&inode->i_io_list, dispatch_queue);
		}
	}
out:
	return moved;
}

/*
 * Queue all expired dirty inodes for io, eldest first.
 * Before
 *         newly dirtied     b_dirty    b_io    b_more_io
 *         =============>    gf         edc     BA
 * After
 *         newly dirtied     b_dirty    b_io    b_more_io
 *         =============>    g          fBAedc
 *                                           |
 *                                           +--> dequeue for IO
 */
static void queue_io(struct bdi_writeback *wb, struct wb_writeback_work *work,
		     unsigned long dirtied_before)
{
	int moved;
	unsigned long time_expire_jif = dirtied_before;

	assert_spin_locked(&wb->list_lock);
	list_splice_init(&wb->b_more_io, &wb->b_io);
	moved = move_expired_inodes(&wb->b_dirty, &wb->b_io, 0, dirtied_before);
	if (!work->for_sync)
		time_expire_jif = jiffies - dirtytime_expire_interval * HZ;
	moved += move_expired_inodes(&wb->b_dirty_time, &wb->b_io,
				     EXPIRE_DIRTY_ATIME, time_expire_jif);
	if (moved)
		wb_io_lists_populated(wb);
<<<<<<< HEAD
//	trace_writeback_queue_io(wb, work, moved);
=======
	trace_writeback_queue_io(wb, work, dirtied_before, moved);
>>>>>>> 6aa4ef6f
}

static int write_inode(struct inode *inode, struct writeback_control *wbc)
{
	int ret;

	if (inode->i_sb->s_op->write_inode && !is_bad_inode(inode)) {
//		trace_writeback_write_inode_start(inode, wbc);
		ret = inode->i_sb->s_op->write_inode(inode, wbc);
//		trace_writeback_write_inode(inode, wbc);
		return ret;
	}
	return 0;
}

/*
 * Wait for writeback on an inode to complete. Called with i_lock held.
 * Caller must make sure inode cannot go away when we drop i_lock.
 */
static void __inode_wait_for_writeback(struct inode *inode)
	__releases(inode->i_lock)
	__acquires(inode->i_lock)
{
	DEFINE_WAIT_BIT(wq, &inode->i_state, __I_SYNC);
	wait_queue_head_t *wqh;

	wqh = bit_waitqueue(&inode->i_state, __I_SYNC);
	while (inode->i_state & I_SYNC) {
		spin_unlock(&inode->i_lock);
		__wait_on_bit(wqh, &wq, bit_wait,
			      TASK_UNINTERRUPTIBLE);
		spin_lock(&inode->i_lock);
	}
}

/*
 * Wait for writeback on an inode to complete. Caller must have inode pinned.
 */
void inode_wait_for_writeback(struct inode *inode)
{
	spin_lock(&inode->i_lock);
	__inode_wait_for_writeback(inode);
	spin_unlock(&inode->i_lock);
}

/*
 * Sleep until I_SYNC is cleared. This function must be called with i_lock
 * held and drops it. It is aimed for callers not holding any inode reference
 * so once i_lock is dropped, inode can go away.
 */
static void inode_sleep_on_writeback(struct inode *inode)
	__releases(inode->i_lock)
{
	DEFINE_WAIT(wait);
	wait_queue_head_t *wqh = bit_waitqueue(&inode->i_state, __I_SYNC);
	int sleep;

	prepare_to_wait(wqh, &wait, TASK_UNINTERRUPTIBLE);
	sleep = inode->i_state & I_SYNC;
	spin_unlock(&inode->i_lock);
	if (sleep)
		schedule();
	finish_wait(wqh, &wait);
}

/*
 * Find proper writeback list for the inode depending on its current state and
 * possibly also change of its state while we were doing writeback.  Here we
 * handle things such as livelock prevention or fairness of writeback among
 * inodes. This function can be called only by flusher thread - noone else
 * processes all inodes in writeback lists and requeueing inodes behind flusher
 * thread's back can have unexpected consequences.
 */
static void requeue_inode(struct inode *inode, struct bdi_writeback *wb,
			  struct writeback_control *wbc)
{
	if (inode->i_state & I_FREEING)
		return;

	/*
	 * Sync livelock prevention. Each inode is tagged and synced in one
	 * shot. If still dirty, it will be redirty_tail()'ed below.  Update
	 * the dirty time to prevent enqueue and sync it again.
	 */
	if ((inode->i_state & I_DIRTY) &&
	    (wbc->sync_mode == WB_SYNC_ALL || wbc->tagged_writepages))
		inode->dirtied_when = jiffies;

	if (wbc->pages_skipped) {
		/*
		 * writeback is not making progress due to locked
		 * buffers. Skip this inode for now.
		 */
		redirty_tail_locked(inode, wb);
		return;
	}

	if (mapping_tagged(inode->i_mapping, PAGECACHE_TAG_DIRTY)) {
		/*
		 * We didn't write back all the pages.  nfs_writepages()
		 * sometimes bales out without doing anything.
		 */
		if (wbc->nr_to_write <= 0) {
			/* Slice used up. Queue for next turn. */
			requeue_io(inode, wb);
		} else {
			/*
			 * Writeback blocked by something other than
			 * congestion. Delay the inode for some time to
			 * avoid spinning on the CPU (100% iowait)
			 * retrying writeback of the dirty page/inode
			 * that cannot be performed immediately.
			 */
			redirty_tail_locked(inode, wb);
		}
	} else if (inode->i_state & I_DIRTY) {
		/*
		 * Filesystems can dirty the inode during writeback operations,
		 * such as delayed allocation during submission or metadata
		 * updates after data IO completion.
		 */
		redirty_tail_locked(inode, wb);
	} else if (inode->i_state & I_DIRTY_TIME) {
		inode->dirtied_when = jiffies;
		inode_io_list_move_locked(inode, wb, &wb->b_dirty_time);
		inode->i_state &= ~I_SYNC_QUEUED;
	} else {
		/* The inode is clean. Remove from writeback lists. */
		inode_io_list_del_locked(inode, wb);
	}
}

/*
 * Write out an inode and its dirty pages. Do not update the writeback list
 * linkage. That is left to the caller. The caller is also responsible for
 * setting I_SYNC flag and calling inode_sync_complete() to clear it.
 */
static int
__writeback_single_inode(struct inode *inode, struct writeback_control *wbc)
{
	struct address_space *mapping = inode->i_mapping;
//	long nr_to_write = wbc->nr_to_write;
	unsigned dirty;
	int ret;

	WARN_ON(!(inode->i_state & I_SYNC));

//	trace_writeback_single_inode_start(inode, wbc, nr_to_write);

	ret = do_writepages(mapping, wbc);

	/*
	 * Make sure to wait on the data before writing out the metadata.
	 * This is important for filesystems that modify metadata on data
	 * I/O completion. We don't do it for sync(2) writeback because it has a
	 * separate, external IO completion path and ->sync_fs for guaranteeing
	 * inode metadata is written back correctly.
	 */
	if (wbc->sync_mode == WB_SYNC_ALL && !wbc->for_sync) {
		int err = filemap_fdatawait(mapping);
		if (ret == 0)
			ret = err;
	}

	/*
	 * Some filesystems may redirty the inode during the writeback
	 * due to delalloc, clear dirty metadata flags right before
	 * write_inode()
	 */
	spin_lock(&inode->i_lock);

	dirty = inode->i_state & I_DIRTY;
	if (inode->i_state & I_DIRTY_TIME) {
		if ((dirty & (I_DIRTY_SYNC | I_DIRTY_DATASYNC)) ||
		    unlikely(inode->i_state & I_DIRTY_TIME_EXPIRED) ||
		    unlikely(time_after(jiffies,
					(inode->dirtied_time_when +
					 dirtytime_expire_interval * HZ)))) {
			dirty |= I_DIRTY_TIME | I_DIRTY_TIME_EXPIRED;
//			trace_writeback_lazytime(inode);
		}
	} else
		inode->i_state &= ~I_DIRTY_TIME_EXPIRED;
	inode->i_state &= ~dirty;

	/*
	 * Paired with smp_mb() in __mark_inode_dirty().  This allows
	 * __mark_inode_dirty() to test i_state without grabbing i_lock -
	 * either they see the I_DIRTY bits cleared or we see the dirtied
	 * inode.
	 *
	 * I_DIRTY_PAGES is always cleared together above even if @mapping
	 * still has dirty pages.  The flag is reinstated after smp_mb() if
	 * necessary.  This guarantees that either __mark_inode_dirty()
	 * sees clear I_DIRTY_PAGES or we see PAGECACHE_TAG_DIRTY.
	 */
	smp_mb();

	if (mapping_tagged(mapping, PAGECACHE_TAG_DIRTY))
		inode->i_state |= I_DIRTY_PAGES;

	spin_unlock(&inode->i_lock);

	if (dirty & I_DIRTY_TIME)
		mark_inode_dirty_sync(inode);
	/* Don't write the inode if only I_DIRTY_PAGES was set */
	if (dirty & ~I_DIRTY_PAGES) {
		int err = write_inode(inode, wbc);
		if (ret == 0)
			ret = err;
	}
//	trace_writeback_single_inode(inode, wbc, nr_to_write);
	return ret;
}

/*
 * Write out an inode's dirty pages. Either the caller has an active reference
 * on the inode or the inode has I_WILL_FREE set.
 *
 * This function is designed to be called for writing back one inode which
 * we go e.g. from filesystem. Flusher thread uses __writeback_single_inode()
 * and does more profound writeback list handling in writeback_sb_inodes().
 */
static int writeback_single_inode(struct inode *inode,
				  struct writeback_control *wbc)
{
	struct bdi_writeback *wb;
	int ret = 0;

	spin_lock(&inode->i_lock);
	if (!atomic_read(&inode->i_count))
		WARN_ON(!(inode->i_state & (I_WILL_FREE|I_FREEING)));
	else
		WARN_ON(inode->i_state & I_WILL_FREE);

	if (inode->i_state & I_SYNC) {
		if (wbc->sync_mode != WB_SYNC_ALL)
			goto out;
		/*
		 * It's a data-integrity sync. We must wait. Since callers hold
		 * inode reference or inode has I_WILL_FREE set, it cannot go
		 * away under us.
		 */
		__inode_wait_for_writeback(inode);
	}
	WARN_ON(inode->i_state & I_SYNC);
	/*
	 * Skip inode if it is clean and we have no outstanding writeback in
	 * WB_SYNC_ALL mode. We don't want to mess with writeback lists in this
	 * function since flusher thread may be doing for example sync in
	 * parallel and if we move the inode, it could get skipped. So here we
	 * make sure inode is on some writeback list and leave it there unless
	 * we have completely cleaned the inode.
	 */
	if (!(inode->i_state & I_DIRTY_ALL) &&
	    (wbc->sync_mode != WB_SYNC_ALL ||
	     !mapping_tagged(inode->i_mapping, PAGECACHE_TAG_WRITEBACK)))
		goto out;
	inode->i_state |= I_SYNC;
	wbc_attach_and_unlock_inode(wbc, inode);

	ret = __writeback_single_inode(inode, wbc);

	wbc_detach_inode(wbc);

	wb = inode_to_wb_and_lock_list(inode);
	spin_lock(&inode->i_lock);
	/*
	 * If inode is clean, remove it from writeback lists. Otherwise don't
	 * touch it. See comment above for explanation.
	 */
	if (!(inode->i_state & I_DIRTY_ALL))
		inode_io_list_del_locked(inode, wb);
	spin_unlock(&wb->list_lock);
	inode_sync_complete(inode);
out:
	spin_unlock(&inode->i_lock);
	return ret;
}

static long writeback_chunk_size(struct bdi_writeback *wb,
				 struct wb_writeback_work *work)
{
	long pages;

	/*
	 * WB_SYNC_ALL mode does livelock avoidance by syncing dirty
	 * inodes/pages in one big loop. Setting wbc.nr_to_write=LONG_MAX
	 * here avoids calling into writeback_inodes_wb() more than once.
	 *
	 * The intended call sequence for WB_SYNC_ALL writeback is:
	 *
	 *      wb_writeback()
	 *          writeback_sb_inodes()       <== called only once
	 *              write_cache_pages()     <== called once for each inode
	 *                   (quickly) tag currently dirty pages
	 *                   (maybe slowly) sync all tagged pages
	 */
	if (work->sync_mode == WB_SYNC_ALL || work->tagged_writepages)
		pages = LONG_MAX;
	else {
		pages = min(wb->avg_write_bandwidth / 2,
			    global_wb_domain.dirty_limit / DIRTY_SCOPE);
		pages = min(pages, work->nr_pages);
		pages = round_down(pages + MIN_WRITEBACK_PAGES,
				   MIN_WRITEBACK_PAGES);
	}

	return pages;
}

/*
 * Write a portion of b_io inodes which belong to @sb.
 *
 * Return the number of pages and/or inodes written.
 *
 * NOTE! This is called with wb->list_lock held, and will
 * unlock and relock that for each inode it ends up doing
 * IO for.
 */
static long writeback_sb_inodes(struct super_block *sb,
				struct bdi_writeback *wb,
				struct wb_writeback_work *work)
{
	struct writeback_control wbc = {
		.sync_mode		= work->sync_mode,
		.tagged_writepages	= work->tagged_writepages,
		.for_kupdate		= work->for_kupdate,
		.for_background		= work->for_background,
		.for_sync		= work->for_sync,
		.range_cyclic		= work->range_cyclic,
		.range_start		= 0,
		.range_end		= LLONG_MAX,
	};
	unsigned long start_time = jiffies;
	long write_chunk;
	long wrote = 0;  /* count both pages and inodes */

	while (!list_empty(&wb->b_io)) {
		struct inode *inode = wb_inode(wb->b_io.prev);
		struct bdi_writeback *tmp_wb;

		if (inode->i_sb != sb) {
			if (work->sb) {
				/*
				 * We only want to write back data for this
				 * superblock, move all inodes not belonging
				 * to it back onto the dirty list.
				 */
				redirty_tail(inode, wb);
				continue;
			}

			/*
			 * The inode belongs to a different superblock.
			 * Bounce back to the caller to unpin this and
			 * pin the next superblock.
			 */
			break;
		}

		/*
		 * Don't bother with new inodes or inodes being freed, first
		 * kind does not need periodic writeout yet, and for the latter
		 * kind writeout is handled by the freer.
		 */
		spin_lock(&inode->i_lock);
		if (inode->i_state & (I_NEW | I_FREEING | I_WILL_FREE)) {
			redirty_tail_locked(inode, wb);
			spin_unlock(&inode->i_lock);
			continue;
		}
		if ((inode->i_state & I_SYNC) && wbc.sync_mode != WB_SYNC_ALL) {
			/*
			 * If this inode is locked for writeback and we are not
			 * doing writeback-for-data-integrity, move it to
			 * b_more_io so that writeback can proceed with the
			 * other inodes on s_io.
			 *
			 * We'll have another go at writing back this inode
			 * when we completed a full scan of b_io.
			 */
			spin_unlock(&inode->i_lock);
			requeue_io(inode, wb);
//			trace_writeback_sb_inodes_requeue(inode);
			continue;
		}
		spin_unlock(&wb->list_lock);

		/*
		 * We already requeued the inode if it had I_SYNC set and we
		 * are doing WB_SYNC_NONE writeback. So this catches only the
		 * WB_SYNC_ALL case.
		 */
		if (inode->i_state & I_SYNC) {
			/* Wait for I_SYNC. This function drops i_lock... */
			inode_sleep_on_writeback(inode);
			/* Inode may be gone, start again */
			spin_lock(&wb->list_lock);
			continue;
		}
		inode->i_state |= I_SYNC;
		wbc_attach_and_unlock_inode(&wbc, inode);

		write_chunk = writeback_chunk_size(wb, work);
		wbc.nr_to_write = write_chunk;
		wbc.pages_skipped = 0;

		/*
		 * We use I_SYNC to pin the inode in memory. While it is set
		 * evict_inode() will wait so the inode cannot be freed.
		 */
		__writeback_single_inode(inode, &wbc);

		wbc_detach_inode(&wbc);
		work->nr_pages -= write_chunk - wbc.nr_to_write;
		wrote += write_chunk - wbc.nr_to_write;

		if (need_resched()) {
			/*
			 * We're trying to balance between building up a nice
			 * long list of IOs to improve our merge rate, and
			 * getting those IOs out quickly for anyone throttling
			 * in balance_dirty_pages().  cond_resched() doesn't
			 * unplug, so get our IOs out the door before we
			 * give up the CPU.
			 */
			blk_flush_plug(current);
			cond_resched();
		}

		/*
		 * Requeue @inode if still dirty.  Be careful as @inode may
		 * have been switched to another wb in the meantime.
		 */
		tmp_wb = inode_to_wb_and_lock_list(inode);
		spin_lock(&inode->i_lock);
		if (!(inode->i_state & I_DIRTY_ALL))
			wrote++;
		requeue_inode(inode, tmp_wb, &wbc);
		inode_sync_complete(inode);
		spin_unlock(&inode->i_lock);

		if (unlikely(tmp_wb != wb)) {
			spin_unlock(&tmp_wb->list_lock);
			spin_lock(&wb->list_lock);
		}

		/*
		 * bail out to wb_writeback() often enough to check
		 * background threshold and other termination conditions.
		 */
		if (wrote) {
			if (time_is_before_jiffies(start_time + HZ / 10UL))
				break;
			if (work->nr_pages <= 0)
				break;
		}
	}
	return wrote;
}

static long __writeback_inodes_wb(struct bdi_writeback *wb,
				  struct wb_writeback_work *work)
{
	unsigned long start_time = jiffies;
	long wrote = 0;

	while (!list_empty(&wb->b_io)) {
		struct inode *inode = wb_inode(wb->b_io.prev);
		struct super_block *sb = inode->i_sb;

		if (!trylock_super(sb)) {
			/*
			 * trylock_super() may fail consistently due to
			 * s_umount being grabbed by someone else. Don't use
			 * requeue_io() to avoid busy retrying the inode/sb.
			 */
			redirty_tail(inode, wb);
			continue;
		}
		wrote += writeback_sb_inodes(sb, wb, work);
		up_read(&sb->s_umount);

		/* refer to the same tests at the end of writeback_sb_inodes */
		if (wrote) {
			if (time_is_before_jiffies(start_time + HZ / 10UL))
				break;
			if (work->nr_pages <= 0)
				break;
		}
	}
	/* Leave any unwritten inodes on b_io */
	return wrote;
}

static long writeback_inodes_wb(struct bdi_writeback *wb, long nr_pages,
				enum wb_reason reason)
{
	struct wb_writeback_work work = {
		.nr_pages	= nr_pages,
		.sync_mode	= WB_SYNC_NONE,
		.range_cyclic	= 1,
		.reason		= reason,
	};
	struct blk_plug plug;

	blk_start_plug(&plug);
	spin_lock(&wb->list_lock);
	if (list_empty(&wb->b_io))
		queue_io(wb, &work, jiffies);
	__writeback_inodes_wb(wb, &work);
	spin_unlock(&wb->list_lock);
	blk_finish_plug(&plug);

	return nr_pages - work.nr_pages;
}

/*
 * Explicit flushing or periodic writeback of "old" data.
 *
 * Define "old": the first time one of an inode's pages is dirtied, we mark the
 * dirtying-time in the inode's address_space.  So this periodic writeback code
 * just walks the superblock inode list, writing back any inodes which are
 * older than a specific point in time.
 *
 * Try to run once per dirty_writeback_interval.  But if a writeback event
 * takes longer than a dirty_writeback_interval interval, then leave a
 * one-second gap.
 *
 * dirtied_before takes precedence over nr_to_write.  So we'll only write back
 * all dirty pages if they are all attached to "old" mappings.
 */
static long wb_writeback(struct bdi_writeback *wb,
			 struct wb_writeback_work *work)
{
	unsigned long wb_start = jiffies;
	long nr_pages = work->nr_pages;
	unsigned long dirtied_before = jiffies;
	struct inode *inode;
	long progress;
	struct blk_plug plug;

	blk_start_plug(&plug);
	spin_lock(&wb->list_lock);
	for (;;) {
		/*
		 * Stop writeback when nr_pages has been consumed
		 */
		if (work->nr_pages <= 0)
			break;

		/*
		 * Background writeout and kupdate-style writeback may
		 * run forever. Stop them if there is other work to do
		 * so that e.g. sync can proceed. They'll be restarted
		 * after the other works are all done.
		 */
		if ((work->for_background || work->for_kupdate) &&
		    !list_empty(&wb->work_list))
			break;

		/*
		 * For background writeout, stop when we are below the
		 * background dirty threshold
		 */
		if (work->for_background && !wb_over_bg_thresh(wb))
			break;

		/*
		 * Kupdate and background works are special and we want to
		 * include all inodes that need writing. Livelock avoidance is
		 * handled by these works yielding to any other work so we are
		 * safe.
		 */
		if (work->for_kupdate) {
<<<<<<< HEAD
			oldest_jif = jiffies - (30 * HZ);
=======
			dirtied_before = jiffies -
				msecs_to_jiffies(dirty_expire_interval * 10);
>>>>>>> 6aa4ef6f
		} else if (work->for_background)
			dirtied_before = jiffies;

//		trace_writeback_start(wb, work);
		if (list_empty(&wb->b_io))
			queue_io(wb, work, dirtied_before);
		if (work->sb)
			progress = writeback_sb_inodes(work->sb, wb, work);
		else
			progress = __writeback_inodes_wb(wb, work);
//		trace_writeback_written(wb, work);

		wb_update_bandwidth(wb, wb_start);

		/*
		 * Did we write something? Try for more
		 *
		 * Dirty inodes are moved to b_io for writeback in batches.
		 * The completion of the current batch does not necessarily
		 * mean the overall work is done. So we keep looping as long
		 * as made some progress on cleaning pages or inodes.
		 */
		if (progress)
			continue;
		/*
		 * No more inodes for IO, bail
		 */
		if (list_empty(&wb->b_more_io))
			break;
		/*
		 * Nothing written. Wait for some inode to
		 * become available for writeback. Otherwise
		 * we'll just busyloop.
		 */
		if (!list_empty(&wb->b_more_io))  {
//			trace_writeback_wait(wb, work);
			inode = wb_inode(wb->b_more_io.prev);
			spin_lock(&inode->i_lock);
			spin_unlock(&wb->list_lock);
			/* This function drops i_lock... */
			inode_sleep_on_writeback(inode);
			spin_lock(&wb->list_lock);
		}
	}
	spin_unlock(&wb->list_lock);
	blk_finish_plug(&plug);

	return nr_pages - work->nr_pages;
}

/*
 * Return the next wb_writeback_work struct that hasn't been processed yet.
 */
static struct wb_writeback_work *get_next_work_item(struct bdi_writeback *wb)
{
	struct wb_writeback_work *work = NULL;

	spin_lock_bh(&wb->work_lock);
	if (!list_empty(&wb->work_list)) {
		work = list_entry(wb->work_list.next,
				  struct wb_writeback_work, list);
		list_del_init(&work->list);
	}
	spin_unlock_bh(&wb->work_lock);
	return work;
}

/*
 * Add in the number of potentially dirty inodes, because each inode
 * write can dirty pagecache in the underlying blockdev.
 */
static unsigned long get_nr_dirty_pages(void)
{
	return global_page_state(NR_FILE_DIRTY) +
		global_page_state(NR_UNSTABLE_NFS) +
		get_nr_dirty_inodes();
}

static long wb_check_background_flush(struct bdi_writeback *wb)
{
	if (wb_over_bg_thresh(wb)) {

		struct wb_writeback_work work = {
			.nr_pages	= LONG_MAX,
			.sync_mode	= WB_SYNC_NONE,
			.for_background	= 1,
			.range_cyclic	= 1,
			.reason		= WB_REASON_BACKGROUND,
		};

		return wb_writeback(wb, &work);
	}

	return 0;
}

static long wb_check_old_data_flush(struct bdi_writeback *wb)
{
	unsigned long expired;
	long nr_pages;

	/*
	 * When set to zero, disable periodic writeback
	 */
	if (!dirty_writeback_interval)
		return 0;

	expired = wb->last_old_flush +
			msecs_to_jiffies(dirty_writeback_interval * 10);
	if (time_before(jiffies, expired))
		return 0;

	wb->last_old_flush = jiffies;
	nr_pages = get_nr_dirty_pages();

	if (nr_pages) {
		struct wb_writeback_work work = {
			.nr_pages	= nr_pages,
			.sync_mode	= WB_SYNC_NONE,
			.for_kupdate	= 1,
			.range_cyclic	= 1,
			.reason		= WB_REASON_PERIODIC,
		};

		return wb_writeback(wb, &work);
	}

	return 0;
}

/*
 * Retrieve work items and do the writeback they describe
 */
static long wb_do_writeback(struct bdi_writeback *wb)
{
	struct wb_writeback_work *work;
	long wrote = 0;

	set_bit(WB_writeback_running, &wb->state);
	while ((work = get_next_work_item(wb)) != NULL) {
//		trace_writeback_exec(wb, work);
		wrote += wb_writeback(wb, work);
		finish_writeback_work(wb, work);
	}

	/*
	 * Check for periodic writeback, kupdated() style
	 */
	wrote += wb_check_old_data_flush(wb);
	wrote += wb_check_background_flush(wb);
	clear_bit(WB_writeback_running, &wb->state);

	return wrote;
}

/*
 * Handle writeback of dirty data for the device backed by this bdi. Also
 * reschedules periodically and does kupdated style flushing.
 */
void wb_workfn(struct work_struct *work)
{
	struct bdi_writeback *wb = container_of(to_delayed_work(work),
						struct bdi_writeback, dwork);
	long pages_written;

	set_worker_desc("flush-%s", dev_name(wb->bdi->dev));
	current->flags |= PF_SWAPWRITE;

	if (likely(!current_is_workqueue_rescuer() ||
		   !test_bit(WB_registered, &wb->state))) {
		/*
		 * The normal path.  Keep writing back @wb until its
		 * work_list is empty.  Note that this path is also taken
		 * if @wb is shutting down even when we're running off the
		 * rescuer as work_list needs to be drained.
		 */
		do {
			pages_written = wb_do_writeback(wb);
//			trace_writeback_pages_written(pages_written);
		} while (!list_empty(&wb->work_list));
	} else {
		/*
		 * bdi_wq can't get enough workers and we're running off
		 * the emergency worker.  Don't hog it.  Hopefully, 1024 is
		 * enough for efficient IO.
		 */
		pages_written = writeback_inodes_wb(wb, 1024,
						    WB_REASON_FORKER_THREAD);
//		trace_writeback_pages_written(pages_written);
	}

	if (!list_empty(&wb->work_list))
		wb_wakeup(wb);
	else if (wb_has_dirty_io(wb) && dirty_writeback_interval)
		wb_wakeup_delayed(wb);

	current->flags &= ~PF_SWAPWRITE;
}

/*
 * Start writeback of `nr_pages' pages.  If `nr_pages' is zero, write back
 * the whole world.
 */
void wakeup_flusher_threads(long nr_pages, enum wb_reason reason)
{
	struct backing_dev_info *bdi;

	if (!nr_pages)
		nr_pages = get_nr_dirty_pages();

	rcu_read_lock();
	list_for_each_entry_rcu(bdi, &bdi_list, bdi_list) {
		struct bdi_writeback *wb;

		if (!bdi_has_dirty_io(bdi))
			continue;

		list_for_each_entry_rcu(wb, &bdi->wb_list, bdi_node)
			wb_start_writeback(wb, wb_split_bdi_pages(wb, nr_pages),
					   false, reason);
	}
	rcu_read_unlock();
}

/*
 * Wake up bdi's periodically to make sure dirtytime inodes gets
 * written back periodically.  We deliberately do *not* check the
 * b_dirtytime list in wb_has_dirty_io(), since this would cause the
 * kernel to be constantly waking up once there are any dirtytime
 * inodes on the system.  So instead we define a separate delayed work
 * function which gets called much more rarely.  (By default, only
 * once every 12 hours.)
 *
 * If there is any other write activity going on in the file system,
 * this function won't be necessary.  But if the only thing that has
 * happened on the file system is a dirtytime inode caused by an atime
 * update, we need this infrastructure below to make sure that inode
 * eventually gets pushed out to disk.
 */
static void wakeup_dirtytime_writeback(struct work_struct *w);
static DECLARE_DELAYED_WORK(dirtytime_work, wakeup_dirtytime_writeback);

static void wakeup_dirtytime_writeback(struct work_struct *w)
{
	struct backing_dev_info *bdi;

	rcu_read_lock();
	list_for_each_entry_rcu(bdi, &bdi_list, bdi_list) {
		struct bdi_writeback *wb;

		list_for_each_entry_rcu(wb, &bdi->wb_list, bdi_node)
			if (!list_empty(&wb->b_dirty_time))
				wb_wakeup(wb);
	}
	rcu_read_unlock();
	schedule_delayed_work(&dirtytime_work, dirtytime_expire_interval * HZ);
}

static int __init start_dirtytime_writeback(void)
{
	schedule_delayed_work(&dirtytime_work, dirtytime_expire_interval * HZ);
	return 0;
}
__initcall(start_dirtytime_writeback);

int dirtytime_interval_handler(struct ctl_table *table, int write,
			       void __user *buffer, size_t *lenp, loff_t *ppos)
{
	int ret;

	ret = proc_dointvec_minmax(table, write, buffer, lenp, ppos);
	if (ret == 0 && write)
		mod_delayed_work(system_wq, &dirtytime_work, 0);
	return ret;
}

static noinline void block_dump___mark_inode_dirty(struct inode *inode)
{
	if (inode->i_ino || strcmp(inode->i_sb->s_id, "bdev")) {
		struct dentry *dentry;
		const char *name = "?";

		dentry = d_find_alias(inode);
		if (dentry) {
			spin_lock(&dentry->d_lock);
			name = (const char *) dentry->d_name.name;
		}
		printk(KERN_DEBUG
		       "%s(%d): dirtied inode %lu (%s) on %s\n",
		       current->comm, task_pid_nr(current), inode->i_ino,
		       name, inode->i_sb->s_id);
		if (dentry) {
			spin_unlock(&dentry->d_lock);
			dput(dentry);
		}
	}
}

/**
 *	__mark_inode_dirty -	internal function
 *	@inode: inode to mark
 *	@flags: what kind of dirty (i.e. I_DIRTY_SYNC)
 *	Mark an inode as dirty. Callers should use mark_inode_dirty or
 *  	mark_inode_dirty_sync.
 *
 * Put the inode on the super block's dirty list.
 *
 * CAREFUL! We mark it dirty unconditionally, but move it onto the
 * dirty list only if it is hashed or if it refers to a blockdev.
 * If it was not hashed, it will never be added to the dirty list
 * even if it is later hashed, as it will have been marked dirty already.
 *
 * In short, make sure you hash any inodes _before_ you start marking
 * them dirty.
 *
 * Note that for blockdevs, inode->dirtied_when represents the dirtying time of
 * the block-special inode (/dev/hda1) itself.  And the ->dirtied_when field of
 * the kernel-internal blockdev inode represents the dirtying time of the
 * blockdev's pages.  This is why for I_DIRTY_PAGES we always use
 * page->mapping->host, so the page-dirtying time is recorded in the internal
 * blockdev inode.
 */
void __mark_inode_dirty(struct inode *inode, int flags)
{
#define I_DIRTY_INODE (I_DIRTY_SYNC | I_DIRTY_DATASYNC)
	struct super_block *sb = inode->i_sb;
	int dirtytime;

//	trace_writeback_mark_inode_dirty(inode, flags);

	/*
	 * Don't do this for I_DIRTY_PAGES - that doesn't actually
	 * dirty the inode itself
	 */
	if (flags & (I_DIRTY_SYNC | I_DIRTY_DATASYNC | I_DIRTY_TIME)) {
//		trace_writeback_dirty_inode_start(inode, flags);

		if (sb->s_op->dirty_inode)
			sb->s_op->dirty_inode(inode, flags);

//		trace_writeback_dirty_inode(inode, flags);
	}
	if (flags & I_DIRTY_INODE)
		flags &= ~I_DIRTY_TIME;
	dirtytime = flags & I_DIRTY_TIME;

	/*
	 * Paired with smp_mb() in __writeback_single_inode() for the
	 * following lockless i_state test.  See there for details.
	 */
	smp_mb();

	if (((inode->i_state & flags) == flags) ||
	    (dirtytime && (inode->i_state & I_DIRTY_INODE)))
		return;

	if (unlikely(block_dump > 1))
		block_dump___mark_inode_dirty(inode);

	spin_lock(&inode->i_lock);
	if (dirtytime && (inode->i_state & I_DIRTY_INODE))
		goto out_unlock_inode;
	if ((inode->i_state & flags) != flags) {
		const int was_dirty = inode->i_state & I_DIRTY;

		inode_attach_wb(inode, NULL);

		if (flags & I_DIRTY_INODE)
			inode->i_state &= ~I_DIRTY_TIME;
		inode->i_state |= flags;

		/*
		 * If the inode is queued for writeback by flush worker, just
		 * update its dirty state. Once the flush worker is done with
		 * the inode it will place it on the appropriate superblock
		 * list, based upon its state.
		 */
		if (inode->i_state & I_SYNC_QUEUED)
			goto out_unlock_inode;

		/*
		 * Only add valid (hashed) inodes to the superblock's
		 * dirty list.  Add blockdev inodes as well.
		 */
		if (!S_ISBLK(inode->i_mode)) {
			if (inode_unhashed(inode))
				goto out_unlock_inode;
		}
		if (inode->i_state & I_FREEING)
			goto out_unlock_inode;

		/*
		 * If the inode was already on b_dirty/b_io/b_more_io, don't
		 * reposition it (that would break b_dirty time-ordering).
		 */
		if (!was_dirty) {
			struct bdi_writeback *wb;
			struct list_head *dirty_list;
			bool wakeup_bdi = false;

			wb = locked_inode_to_wb_and_lock_list(inode);

			WARN(bdi_cap_writeback_dirty(wb->bdi) &&
			     !test_bit(WB_registered, &wb->state),
			     "bdi-%s not registered\n", wb->bdi->name);

			inode->dirtied_when = jiffies;
			if (dirtytime)
				inode->dirtied_time_when = jiffies;

			if (inode->i_state & (I_DIRTY_INODE | I_DIRTY_PAGES))
				dirty_list = &wb->b_dirty;
			else
				dirty_list = &wb->b_dirty_time;

			wakeup_bdi = inode_io_list_move_locked(inode, wb,
							       dirty_list);

			spin_unlock(&wb->list_lock);
//			trace_writeback_dirty_inode_enqueue(inode);

			/*
			 * If this is the first dirty inode for this bdi,
			 * we have to wake-up the corresponding bdi thread
			 * to make sure background write-back happens
			 * later.
			 */
			if (bdi_cap_writeback_dirty(wb->bdi) && wakeup_bdi)
				wb_wakeup_delayed(wb);
			return;
		}
	}
out_unlock_inode:
	spin_unlock(&inode->i_lock);

#undef I_DIRTY_INODE
}
EXPORT_SYMBOL(__mark_inode_dirty);

/*
 * The @s_sync_lock is used to serialise concurrent sync operations
 * to avoid lock contention problems with concurrent wait_sb_inodes() calls.
 * Concurrent callers will block on the s_sync_lock rather than doing contending
 * walks. The queueing maintains sync(2) required behaviour as all the IO that
 * has been issued up to the time this function is enter is guaranteed to be
 * completed by the time we have gained the lock and waited for all IO that is
 * in progress regardless of the order callers are granted the lock.
 */
static void wait_sb_inodes(struct super_block *sb)
{
	struct inode *inode, *old_inode = NULL;

	/*
	 * We need to be protected against the filesystem going from
	 * r/o to r/w or vice versa.
	 */
	WARN_ON(!rwsem_is_locked(&sb->s_umount));

	mutex_lock(&sb->s_sync_lock);
	spin_lock(&sb->s_inode_list_lock);

	/*
	 * Data integrity sync. Must wait for all pages under writeback,
	 * because there may have been pages dirtied before our sync
	 * call, but which had writeout started before we write it out.
	 * In which case, the inode may not be on the dirty list, but
	 * we still have to wait for that writeout.
	 */
	list_for_each_entry(inode, &sb->s_inodes, i_sb_list) {
		struct address_space *mapping = inode->i_mapping;

		spin_lock(&inode->i_lock);
		if ((inode->i_state & (I_FREEING|I_WILL_FREE|I_NEW)) ||
		    (mapping->nrpages == 0)) {
			spin_unlock(&inode->i_lock);
			continue;
		}
		__iget(inode);
		spin_unlock(&inode->i_lock);
		spin_unlock(&sb->s_inode_list_lock);

		/*
		 * We hold a reference to 'inode' so it couldn't have been
		 * removed from s_inodes list while we dropped the
		 * s_inode_list_lock.  We cannot iput the inode now as we can
		 * be holding the last reference and we cannot iput it under
		 * s_inode_list_lock. So we keep the reference and iput it
		 * later.
		 */
		iput(old_inode);
		old_inode = inode;

		/*
		 * We keep the error status of individual mapping so that
		 * applications can catch the writeback error using fsync(2).
		 * See filemap_fdatawait_keep_errors() for details.
		 */
		filemap_fdatawait_keep_errors(mapping);

		cond_resched();

		spin_lock(&sb->s_inode_list_lock);
	}
	spin_unlock(&sb->s_inode_list_lock);
	iput(old_inode);
	mutex_unlock(&sb->s_sync_lock);
}

static void __writeback_inodes_sb_nr(struct super_block *sb, unsigned long nr,
				     enum wb_reason reason, bool skip_if_busy)
{
	DEFINE_WB_COMPLETION_ONSTACK(done);
	struct wb_writeback_work work = {
		.sb			= sb,
		.sync_mode		= WB_SYNC_NONE,
		.tagged_writepages	= 1,
		.done			= &done,
		.nr_pages		= nr,
		.reason			= reason,
	};
	struct backing_dev_info *bdi = sb->s_bdi;

	if (!bdi_has_dirty_io(bdi) || bdi == &noop_backing_dev_info)
		return;
	WARN_ON(!rwsem_is_locked(&sb->s_umount));

	bdi_split_work_to_wbs(sb->s_bdi, &work, skip_if_busy);
	wb_wait_for_completion(bdi, &done);
}

/**
 * writeback_inodes_sb_nr -	writeback dirty inodes from given super_block
 * @sb: the superblock
 * @nr: the number of pages to write
 * @reason: reason why some writeback work initiated
 *
 * Start writeback on some inodes on this super_block. No guarantees are made
 * on how many (if any) will be written, and this function does not wait
 * for IO completion of submitted IO.
 */
void writeback_inodes_sb_nr(struct super_block *sb,
			    unsigned long nr,
			    enum wb_reason reason)
{
	__writeback_inodes_sb_nr(sb, nr, reason, false);
}
EXPORT_SYMBOL(writeback_inodes_sb_nr);

/**
 * writeback_inodes_sb	-	writeback dirty inodes from given super_block
 * @sb: the superblock
 * @reason: reason why some writeback work was initiated
 *
 * Start writeback on some inodes on this super_block. No guarantees are made
 * on how many (if any) will be written, and this function does not wait
 * for IO completion of submitted IO.
 */
void writeback_inodes_sb(struct super_block *sb, enum wb_reason reason)
{
	return writeback_inodes_sb_nr(sb, get_nr_dirty_pages(), reason);
}
EXPORT_SYMBOL(writeback_inodes_sb);

/**
 * try_to_writeback_inodes_sb_nr - try to start writeback if none underway
 * @sb: the superblock
 * @nr: the number of pages to write
 * @reason: the reason of writeback
 *
 * Invoke writeback_inodes_sb_nr if no writeback is currently underway.
 * Returns 1 if writeback was started, 0 if not.
 */
bool try_to_writeback_inodes_sb_nr(struct super_block *sb, unsigned long nr,
				   enum wb_reason reason)
{
	if (!down_read_trylock(&sb->s_umount))
		return false;

	__writeback_inodes_sb_nr(sb, nr, reason, true);
	up_read(&sb->s_umount);
	return true;
}
EXPORT_SYMBOL(try_to_writeback_inodes_sb_nr);

/**
 * try_to_writeback_inodes_sb - try to start writeback if none underway
 * @sb: the superblock
 * @reason: reason why some writeback work was initiated
 *
 * Implement by try_to_writeback_inodes_sb_nr()
 * Returns 1 if writeback was started, 0 if not.
 */
bool try_to_writeback_inodes_sb(struct super_block *sb, enum wb_reason reason)
{
	return try_to_writeback_inodes_sb_nr(sb, get_nr_dirty_pages(), reason);
}
EXPORT_SYMBOL(try_to_writeback_inodes_sb);

/**
 * sync_inodes_sb	-	sync sb inode pages
 * @sb: the superblock
 *
 * This function writes and waits on any dirty inode belonging to this
 * super_block.
 */
void sync_inodes_sb(struct super_block *sb)
{
	DEFINE_WB_COMPLETION_ONSTACK(done);
	struct wb_writeback_work work = {
		.sb		= sb,
		.sync_mode	= WB_SYNC_ALL,
		.nr_pages	= LONG_MAX,
		.range_cyclic	= 0,
		.done		= &done,
		.reason		= WB_REASON_SYNC,
		.for_sync	= 1,
	};
	struct backing_dev_info *bdi = sb->s_bdi;

	/*
	 * Can't skip on !bdi_has_dirty() because we should wait for !dirty
	 * inodes under writeback and I_DIRTY_TIME inodes ignored by
	 * bdi_has_dirty() need to be written out too.
	 */
	if (bdi == &noop_backing_dev_info)
		return;
	WARN_ON(!rwsem_is_locked(&sb->s_umount));

	/* protect against inode wb switch, see inode_switch_wbs_work_fn() */
	bdi_down_write_wb_switch_rwsem(bdi);
	bdi_split_work_to_wbs(bdi, &work, false);
	wb_wait_for_completion(bdi, &done);
	bdi_up_write_wb_switch_rwsem(bdi);

	wait_sb_inodes(sb);
}
EXPORT_SYMBOL(sync_inodes_sb);

/**
 * write_inode_now	-	write an inode to disk
 * @inode: inode to write to disk
 * @sync: whether the write should be synchronous or not
 *
 * This function commits an inode to disk immediately if it is dirty. This is
 * primarily needed by knfsd.
 *
 * The caller must either have a ref on the inode or must have set I_WILL_FREE.
 */
int write_inode_now(struct inode *inode, int sync)
{
	struct writeback_control wbc = {
		.nr_to_write = LONG_MAX,
		.sync_mode = sync ? WB_SYNC_ALL : WB_SYNC_NONE,
		.range_start = 0,
		.range_end = LLONG_MAX,
	};

	if (!mapping_cap_writeback_dirty(inode->i_mapping))
		wbc.nr_to_write = 0;

	might_sleep();
	return writeback_single_inode(inode, &wbc);
}
EXPORT_SYMBOL(write_inode_now);

/**
 * sync_inode - write an inode and its pages to disk.
 * @inode: the inode to sync
 * @wbc: controls the writeback mode
 *
 * sync_inode() will write an inode and its pages to disk.  It will also
 * correctly update the inode on its superblock's dirty inode lists and will
 * update inode->i_state.
 *
 * The caller must have a ref on the inode.
 */
int sync_inode(struct inode *inode, struct writeback_control *wbc)
{
	return writeback_single_inode(inode, wbc);
}
EXPORT_SYMBOL(sync_inode);

/**
 * sync_inode_metadata - write an inode to disk
 * @inode: the inode to sync
 * @wait: wait for I/O to complete.
 *
 * Write an inode to disk and adjust its dirty state after completion.
 *
 * Note: only writes the actual inode, no associated data or other metadata.
 */
int sync_inode_metadata(struct inode *inode, int wait)
{
	struct writeback_control wbc = {
		.sync_mode = wait ? WB_SYNC_ALL : WB_SYNC_NONE,
		.nr_to_write = 0, /* metadata-only */
	};

	return sync_inode(inode, &wbc);
}
EXPORT_SYMBOL(sync_inode_metadata);<|MERGE_RESOLUTION|>--- conflicted
+++ resolved
@@ -1185,11 +1185,7 @@
 				     EXPIRE_DIRTY_ATIME, time_expire_jif);
 	if (moved)
 		wb_io_lists_populated(wb);
-<<<<<<< HEAD
 //	trace_writeback_queue_io(wb, work, moved);
-=======
-	trace_writeback_queue_io(wb, work, dirtied_before, moved);
->>>>>>> 6aa4ef6f
 }
 
 static int write_inode(struct inode *inode, struct writeback_control *wbc)
@@ -1766,12 +1762,8 @@
 		 * safe.
 		 */
 		if (work->for_kupdate) {
-<<<<<<< HEAD
-			oldest_jif = jiffies - (30 * HZ);
-=======
 			dirtied_before = jiffies -
 				msecs_to_jiffies(dirty_expire_interval * 10);
->>>>>>> 6aa4ef6f
 		} else if (work->for_background)
 			dirtied_before = jiffies;
 
