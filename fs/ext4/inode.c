--- conflicted
+++ resolved
@@ -3386,20 +3386,16 @@
 	size_t count = iov_iter_count(iter);
 	ssize_t ret;
 
-<<<<<<< HEAD
+	if (iov_iter_rw(iter) == READ) {
+		loff_t size = i_size_read(inode);
+
+		if (offset >= size)
+			return 0;
+	}
+
 #if defined(CONFIG_EXT4_FS_ENCRYPTION) && \
 !defined(CONFIG_EXT4_FS_ICE_ENCRYPTION)
 
-=======
-	if (iov_iter_rw(iter) == READ) {
-		loff_t size = i_size_read(inode);
-
-		if (offset >= size)
-			return 0;
-	}
-
-#ifdef CONFIG_EXT4_FS_ENCRYPTION
->>>>>>> 59f04f29
 	if (ext4_encrypted_inode(inode) && S_ISREG(inode->i_mode))
 		return 0;
 #endif
