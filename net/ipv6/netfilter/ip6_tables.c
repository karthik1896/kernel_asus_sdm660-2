--- conflicted
+++ resolved
@@ -599,28 +599,6 @@
 	module_put(par.match->me);
 }
 
-<<<<<<< HEAD
-static int
-check_entry(const struct ip6t_entry *e)
-{
-	const struct xt_entry_target *t;
-
-	if (!ip6_checkentry(&e->ipv6))
-		return -EINVAL;
-
-	if (e->target_offset + sizeof(struct xt_entry_target) >
-	    e->next_offset)
-		return -EINVAL;
-
-	t = ip6t_get_target_c(e);
-	if (e->target_offset + t->u.target_size > e->next_offset)
-		return -EINVAL;
-
-	return 0;
-}
-
-=======
->>>>>>> b05965f2
 static int check_match(struct xt_entry_match *m, struct xt_mtchk_param *par)
 {
 	const struct ip6t_ip6 *ipv6 = par->entryinfo;
@@ -785,15 +763,11 @@
 		return -EINVAL;
 	}
 
-<<<<<<< HEAD
-	err = check_entry(e);
-=======
 	if (!ip6_checkentry(&e->ipv6))
 		return -EINVAL;
 
 	err = xt_check_entry_offsets(e, e->elems, e->target_offset,
 				     e->next_offset);
->>>>>>> b05965f2
 	if (err)
 		return err;
 
@@ -1505,16 +1479,11 @@
 		return -EINVAL;
 	}
 
-<<<<<<< HEAD
-	/* For purposes of check_entry casting the compat entry is fine */
-	ret = check_entry((struct ip6t_entry *)e);
-=======
 	if (!ip6_checkentry(&e->ipv6))
 		return -EINVAL;
 
 	ret = xt_compat_check_entry_offsets(e, e->elems,
 					    e->target_offset, e->next_offset);
->>>>>>> b05965f2
 	if (ret)
 		return ret;
 
