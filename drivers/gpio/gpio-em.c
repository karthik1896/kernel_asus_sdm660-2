--- conflicted
+++ resolved
@@ -233,45 +233,7 @@
 	.map	= em_gio_irq_domain_map,
 };
 
-<<<<<<< HEAD
-static int __devinit em_gio_probe(struct platform_device *pdev)
-=======
-static int __devinit em_gio_irq_domain_init(struct em_gio_priv *p)
-{
-	struct platform_device *pdev = p->pdev;
-	struct gpio_em_config *pdata = pdev->dev.platform_data;
-
-	p->irq_base = irq_alloc_descs(pdata->irq_base, 0,
-				      pdata->number_of_pins, numa_node_id());
-	if (p->irq_base < 0) {
-		dev_err(&pdev->dev, "cannot get irq_desc\n");
-		return p->irq_base;
-	}
-	pr_debug("gio: hw base = %d, nr = %d, sw base = %d\n",
-		 pdata->gpio_base, pdata->number_of_pins, p->irq_base);
-
-	p->irq_domain = irq_domain_add_legacy(pdev->dev.of_node,
-					      pdata->number_of_pins,
-					      p->irq_base, 0,
-					      &em_gio_irq_domain_ops, p);
-	if (!p->irq_domain) {
-		irq_free_descs(p->irq_base, pdata->number_of_pins);
-		return -ENXIO;
-	}
-
-	return 0;
-}
-
-static void em_gio_irq_domain_cleanup(struct em_gio_priv *p)
-{
-	struct gpio_em_config *pdata = p->pdev->dev.platform_data;
-
-	irq_free_descs(p->irq_base, pdata->number_of_pins);
-	/* FIXME: irq domain wants to be freed! */
-}
-
 static int em_gio_probe(struct platform_device *pdev)
->>>>>>> 92e9e6d1
 {
 	struct gpio_em_config *pdata = pdev->dev.platform_data;
 	struct em_gio_priv *p;
