--- conflicted
+++ resolved
@@ -487,12 +487,8 @@
 };
 
 const struct ath10k_hw_values qca99x0_values = {
-<<<<<<< HEAD
 	.pdev_suspend_option		= WMI_PDEV_SUSPEND_AND_DISABLE_INTR,
-	.rtc_state_val_on		= 5,
-=======
 	.rtc_state_val_on		= 7,
->>>>>>> 8eb3d65a
 	.ce_count			= 12,
 	.msi_assign_ce_max		= 12,
 	.num_target_ce_config_wlan	= 10,
