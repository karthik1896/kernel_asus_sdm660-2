/*
 * f_fs.c -- user mode file system API for USB composite function controllers
 *
 * Copyright (C) 2010 Samsung Electronics
 * Author: Michal Nazarewicz <mina86@mina86.com>
 *
 * Based on inode.c (GadgetFS) which was:
 * Copyright (C) 2003-2004 David Brownell
 * Copyright (C) 2003 Agilent Technologies
 *
 * This program is free software; you can redistribute it and/or modify
 * it under the terms of the GNU General Public License as published by
 * the Free Software Foundation; either version 2 of the License, or
 * (at your option) any later version.
 */


/* #define DEBUG */
/* #define VERBOSE_DEBUG */

#include <linux/blkdev.h>
#include <linux/pagemap.h>
#include <linux/export.h>
#include <linux/hid.h>
#include <linux/module.h>
#include <linux/uio.h>
#include <linux/ipc_logging.h>
#include <asm/unaligned.h>

#include <linux/usb/composite.h>
#include <linux/usb/functionfs.h>

#include <linux/aio.h>
#include <linux/mmu_context.h>
#include <linux/poll.h>
#include <linux/eventfd.h>

#include "u_fs.h"
#include "u_f.h"
#include "u_os_desc.h"
#include "configfs.h"

#define FUNCTIONFS_MAGIC	0xa647361 /* Chosen by a honest dice roll ;) */

#define NUM_PAGES	10 /* # of pages for ipc logging */

static void *ffs_ipc_log;
#define ffs_log(fmt, ...) do { \
	if (ffs_ipc_log)	\
		ipc_log_string(ffs_ipc_log, "%s: " fmt,  __func__, \
			##__VA_ARGS__); \
	pr_debug("%s: " fmt, __func__, ##__VA_ARGS__); \
} while (0)

/* Reference counter handling */
static void ffs_data_get(struct ffs_data *ffs);
static void ffs_data_put(struct ffs_data *ffs);
/* Creates new ffs_data object. */
static struct ffs_data *__must_check ffs_data_new(void) __attribute__((malloc));

/* Opened counter handling. */
static void ffs_data_opened(struct ffs_data *ffs);
static void ffs_data_closed(struct ffs_data *ffs);

/* Called with ffs->mutex held; take over ownership of data. */
static int __must_check
__ffs_data_got_descs(struct ffs_data *ffs, char *data, size_t len);
static int __must_check
__ffs_data_got_strings(struct ffs_data *ffs, char *data, size_t len);

static LIST_HEAD(inst_list);

/* ffs instance status */
#define INST_NAME_SIZE	16

struct ffs_inst_status {
	char inst_name[INST_NAME_SIZE];
	struct list_head list;
	struct mutex ffs_lock;
	bool inst_exist;
	struct f_fs_opts *opts;
	struct ffs_data *ffs_data;
};

/* Free instance structures */
static void ffs_inst_clean(struct f_fs_opts *opts,
		const char *inst_name);
static void ffs_inst_clean_delay(const char *inst_name);
static int ffs_inst_exist_check(const char *inst_name);
static struct ffs_inst_status *name_to_inst_status(
		const char *inst_name, bool create_inst);

/* The function structure ***************************************************/

struct ffs_ep;
static bool first_read_done;

struct ffs_function {
	struct usb_configuration	*conf;
	struct usb_gadget		*gadget;
	struct ffs_data			*ffs;

	struct ffs_ep			*eps;
	u8				eps_revmap[16];
	short				*interfaces_nums;

	struct usb_function		function;
};


static struct ffs_function *ffs_func_from_usb(struct usb_function *f)
{
	return container_of(f, struct ffs_function, function);
}


static inline enum ffs_setup_state
ffs_setup_state_clear_cancelled(struct ffs_data *ffs)
{
	return (enum ffs_setup_state)
		cmpxchg(&ffs->setup_state, FFS_SETUP_CANCELLED, FFS_NO_SETUP);
}


static void ffs_func_eps_disable(struct ffs_function *func);
static int __must_check ffs_func_eps_enable(struct ffs_function *func);

static int ffs_func_bind(struct usb_configuration *,
			 struct usb_function *);
static int ffs_func_set_alt(struct usb_function *, unsigned, unsigned);
static void ffs_func_disable(struct usb_function *);
static int ffs_func_setup(struct usb_function *,
			  const struct usb_ctrlrequest *);
static void ffs_func_suspend(struct usb_function *);
static void ffs_func_resume(struct usb_function *);


static int ffs_func_revmap_ep(struct ffs_function *func, u8 num);
static int ffs_func_revmap_intf(struct ffs_function *func, u8 intf);


/* The endpoints structures *************************************************/

struct ffs_ep {
	struct usb_ep			*ep;	/* P: ffs->eps_lock */
	struct usb_request		*req;	/* P: epfile->mutex */

	/* [0]: full speed, [1]: high speed, [2]: super speed */
	struct usb_endpoint_descriptor	*descs[3];

	u8				num;

	int				status;	/* P: epfile->mutex */
	bool				is_busy;
};

struct ffs_epfile {
	/* Protects ep->ep and ep->req. */
	struct mutex			mutex;
	wait_queue_head_t		wait;
	atomic_t			error;

	struct ffs_data			*ffs;
	struct ffs_ep			*ep;	/* P: ffs->eps_lock */

	struct dentry			*dentry;

	char				name[5];

	unsigned char			in;	/* P: ffs->eps_lock */
	unsigned char			isoc;	/* P: ffs->eps_lock */

	unsigned char			_pad;
	atomic_t			opened;
};

/*  ffs_io_data structure ***************************************************/

struct ffs_io_data {
	bool aio;
	bool read;

	struct kiocb *kiocb;
	struct iov_iter data;
	const void *to_free;
	char *buf;

	struct mm_struct *mm;
	struct work_struct work;

	struct usb_ep *ep;
	struct usb_request *req;

	struct ffs_data *ffs;
};

struct ffs_desc_helper {
	struct ffs_data *ffs;
	unsigned interfaces_count;
	unsigned eps_count;
};

static int  __must_check ffs_epfiles_create(struct ffs_data *ffs);
static void ffs_epfiles_destroy(struct ffs_epfile *epfiles, unsigned count);

static struct dentry *
ffs_sb_create_file(struct super_block *sb, const char *name, void *data,
		   const struct file_operations *fops);

/* Devices management *******************************************************/

DEFINE_MUTEX(ffs_lock);
EXPORT_SYMBOL_GPL(ffs_lock);

static struct ffs_dev *_ffs_find_dev(const char *name);
static struct ffs_dev *_ffs_alloc_dev(void);
static int _ffs_name_dev(struct ffs_dev *dev, const char *name);
static void _ffs_free_dev(struct ffs_dev *dev);
static void *ffs_acquire_dev(const char *dev_name);
static void ffs_release_dev(struct ffs_data *ffs_data);
static int ffs_ready(struct ffs_data *ffs);
static void ffs_closed(struct ffs_data *ffs);

/* Misc helper functions ****************************************************/

static int ffs_mutex_lock(struct mutex *mutex, unsigned nonblock)
	__attribute__((warn_unused_result, nonnull));
static char *ffs_prepare_buffer(const char __user *buf, size_t len)
	__attribute__((warn_unused_result, nonnull));


/* Control file aka ep0 *****************************************************/

static void ffs_ep0_complete(struct usb_ep *ep, struct usb_request *req)
{
	struct ffs_data *ffs = req->context;

	complete_all(&ffs->ep0req_completion);
}

static int __ffs_ep0_queue_wait(struct ffs_data *ffs, char *data, size_t len)
{
	struct usb_request *req = ffs->ep0req;
	int ret;

	req->zero     = len < le16_to_cpu(ffs->ev.setup.wLength);

	spin_unlock_irq(&ffs->ev.waitq.lock);

	ffs_log("enter: state %d setup_state %d flags %lu", ffs->state,
		ffs->setup_state, ffs->flags);

	req->buf      = data;
	req->length   = len;

	/*
	 * UDC layer requires to provide a buffer even for ZLP, but should
	 * not use it at all. Let's provide some poisoned pointer to catch
	 * possible bug in the driver.
	 */
	if (req->buf == NULL)
		req->buf = (void *)0xDEADBABE;

	reinit_completion(&ffs->ep0req_completion);

	ret = usb_ep_queue(ffs->gadget->ep0, req, GFP_ATOMIC);
	if (unlikely(ret < 0))
		return ret;

	ret = wait_for_completion_interruptible(&ffs->ep0req_completion);
	if (unlikely(ret)) {
		usb_ep_dequeue(ffs->gadget->ep0, req);
		return -EINTR;
	}

	ffs->setup_state = FFS_NO_SETUP;

	ffs_log("exit: state %d setup_state %d flags %lu", ffs->state,
		ffs->setup_state, ffs->flags);

	return req->status ? req->status : req->actual;
}

static int __ffs_ep0_stall(struct ffs_data *ffs)
{
	ffs_log("state %d setup_state %d flags %lu can_stall %d", ffs->state,
		ffs->setup_state, ffs->flags, ffs->ev.can_stall);

	if (ffs->ev.can_stall) {
		pr_vdebug("ep0 stall\n");
		usb_ep_set_halt(ffs->gadget->ep0);
		ffs->setup_state = FFS_NO_SETUP;
		return -EL2HLT;
	} else {
		pr_debug("bogus ep0 stall!\n");
		return -ESRCH;
	}
}

static ssize_t ffs_ep0_write(struct file *file, const char __user *buf,
			     size_t len, loff_t *ptr)
{
	struct ffs_data *ffs = file->private_data;
	ssize_t ret;
	char *data;

	ENTER();

	ffs_log("enter:len %zu state %d setup_state %d flags %lu", len,
		ffs->state, ffs->setup_state, ffs->flags);

	ret = ffs_inst_exist_check(ffs->dev_name);
	if (ret < 0)
		return ret;

	/* Fast check if setup was canceled */
	if (ffs_setup_state_clear_cancelled(ffs) == FFS_SETUP_CANCELLED)
		return -EIDRM;

	/* Acquire mutex */
	ret = ffs_mutex_lock(&ffs->mutex, file->f_flags & O_NONBLOCK);
	if (unlikely(ret < 0))
		return ret;

	/* Check state */
	switch (ffs->state) {
	case FFS_READ_DESCRIPTORS:
	case FFS_READ_STRINGS:
		/* Copy data */
		if (unlikely(len < 16)) {
			ret = -EINVAL;
			break;
		}

		data = ffs_prepare_buffer(buf, len);
		if (IS_ERR(data)) {
			ret = PTR_ERR(data);
			break;
		}

		/* Handle data */
		if (ffs->state == FFS_READ_DESCRIPTORS) {
			pr_info("read descriptors\n");
			ret = __ffs_data_got_descs(ffs, data, len);
			if (unlikely(ret < 0))
				break;

			ffs->state = FFS_READ_STRINGS;
			ret = len;
		} else {
			pr_info("read strings\n");
			ret = __ffs_data_got_strings(ffs, data, len);
			if (unlikely(ret < 0))
				break;

			ret = ffs_epfiles_create(ffs);
			if (unlikely(ret)) {
				ffs->state = FFS_CLOSING;
				break;
			}

			ffs->state = FFS_ACTIVE;
			mutex_unlock(&ffs->mutex);

			ret = ffs_ready(ffs);
			if (unlikely(ret < 0)) {
				ffs->state = FFS_CLOSING;
				return ret;
			}

			return len;
		}
		break;

	case FFS_ACTIVE:
		data = NULL;
		/*
		 * We're called from user space, we can use _irq
		 * rather then _irqsave
		 */
		spin_lock_irq(&ffs->ev.waitq.lock);
		switch (ffs_setup_state_clear_cancelled(ffs)) {
		case FFS_SETUP_CANCELLED:
			ret = -EIDRM;
			goto done_spin;

		case FFS_NO_SETUP:
			ret = -ESRCH;
			goto done_spin;

		case FFS_SETUP_PENDING:
			break;
		}

		/* FFS_SETUP_PENDING */
		if (!(ffs->ev.setup.bRequestType & USB_DIR_IN)) {
			spin_unlock_irq(&ffs->ev.waitq.lock);
			ret = __ffs_ep0_stall(ffs);
			break;
		}

		/* FFS_SETUP_PENDING and not stall */
		len = min(len, (size_t)le16_to_cpu(ffs->ev.setup.wLength));

		spin_unlock_irq(&ffs->ev.waitq.lock);

		data = ffs_prepare_buffer(buf, len);
		if (IS_ERR(data)) {
			ret = PTR_ERR(data);
			break;
		}

		spin_lock_irq(&ffs->ev.waitq.lock);

		/*
		 * We are guaranteed to be still in FFS_ACTIVE state
		 * but the state of setup could have changed from
		 * FFS_SETUP_PENDING to FFS_SETUP_CANCELLED so we need
		 * to check for that.  If that happened we copied data
		 * from user space in vain but it's unlikely.
		 *
		 * For sure we are not in FFS_NO_SETUP since this is
		 * the only place FFS_SETUP_PENDING -> FFS_NO_SETUP
		 * transition can be performed and it's protected by
		 * mutex.
		 */
		if (ffs_setup_state_clear_cancelled(ffs) ==
		    FFS_SETUP_CANCELLED) {
			ret = -EIDRM;
done_spin:
			spin_unlock_irq(&ffs->ev.waitq.lock);
		} else {
			/* unlocks spinlock */
			ret = __ffs_ep0_queue_wait(ffs, data, len);
		}
		kfree(data);
		break;

	default:
		ret = -EBADFD;
		break;
	}

	ffs_log("exit:ret %zu state %d setup_state %d flags %lu", ret,
		ffs->state, ffs->setup_state, ffs->flags);

	mutex_unlock(&ffs->mutex);
	return ret;
}

/* Called with ffs->ev.waitq.lock and ffs->mutex held, both released on exit. */
static ssize_t __ffs_ep0_read_events(struct ffs_data *ffs, char __user *buf,
				     size_t n)
{
	/*
	 * n cannot be bigger than ffs->ev.count, which cannot be bigger than
	 * size of ffs->ev.types array (which is four) so that's how much space
	 * we reserve.
	 */
	struct usb_functionfs_event events[ARRAY_SIZE(ffs->ev.types)];
	const size_t size = n * sizeof *events;
	unsigned i = 0;

	memset(events, 0, size);

	do {
		events[i].type = ffs->ev.types[i];
		if (events[i].type == FUNCTIONFS_SETUP) {
			events[i].u.setup = ffs->ev.setup;
			ffs->setup_state = FFS_SETUP_PENDING;
		}
	} while (++i < n);

	ffs->ev.count -= n;
	if (ffs->ev.count)
		memmove(ffs->ev.types, ffs->ev.types + n,
			ffs->ev.count * sizeof *ffs->ev.types);

	spin_unlock_irq(&ffs->ev.waitq.lock);

	ffs_log("state %d setup_state %d flags %lu #evt %zu", ffs->state,
		ffs->setup_state, ffs->flags, n);

	mutex_unlock(&ffs->mutex);

	return unlikely(copy_to_user(buf, events, size)) ? -EFAULT : size;
}

static ssize_t ffs_ep0_read(struct file *file, char __user *buf,
			    size_t len, loff_t *ptr)
{
	struct ffs_data *ffs = file->private_data;
	char *data = NULL;
	size_t n;
	int ret;

	ENTER();

	ffs_log("enter:len %zu state %d setup_state %d flags %lu", len,
		ffs->state, ffs->setup_state, ffs->flags);

	ret = ffs_inst_exist_check(ffs->dev_name);
	if (ret < 0)
		return ret;

	/* Fast check if setup was canceled */
	if (ffs_setup_state_clear_cancelled(ffs) == FFS_SETUP_CANCELLED)
		return -EIDRM;

	/* Acquire mutex */
	ret = ffs_mutex_lock(&ffs->mutex, file->f_flags & O_NONBLOCK);
	if (unlikely(ret < 0))
		return ret;

	/* Check state */
	if (ffs->state != FFS_ACTIVE) {
		ret = -EBADFD;
		goto done_mutex;
	}

	/*
	 * We're called from user space, we can use _irq rather then
	 * _irqsave
	 */
	spin_lock_irq(&ffs->ev.waitq.lock);

	switch (ffs_setup_state_clear_cancelled(ffs)) {
	case FFS_SETUP_CANCELLED:
		ret = -EIDRM;
		break;

	case FFS_NO_SETUP:
		n = len / sizeof(struct usb_functionfs_event);
		if (unlikely(!n)) {
			ret = -EINVAL;
			break;
		}

		if ((file->f_flags & O_NONBLOCK) && !ffs->ev.count) {
			ret = -EAGAIN;
			break;
		}

		if (wait_event_interruptible_exclusive_locked_irq(ffs->ev.waitq,
							ffs->ev.count)) {
			ret = -EINTR;
			break;
		}

		return __ffs_ep0_read_events(ffs, buf,
					     min(n, (size_t)ffs->ev.count));

	case FFS_SETUP_PENDING:
		if (ffs->ev.setup.bRequestType & USB_DIR_IN) {
			spin_unlock_irq(&ffs->ev.waitq.lock);
			ret = __ffs_ep0_stall(ffs);
			goto done_mutex;
		}

		len = min(len, (size_t)le16_to_cpu(ffs->ev.setup.wLength));

		spin_unlock_irq(&ffs->ev.waitq.lock);

		if (likely(len)) {
			data = kmalloc(len, GFP_KERNEL);
			if (unlikely(!data)) {
				ret = -ENOMEM;
				goto done_mutex;
			}
		}

		spin_lock_irq(&ffs->ev.waitq.lock);

		/* See ffs_ep0_write() */
		if (ffs_setup_state_clear_cancelled(ffs) ==
		    FFS_SETUP_CANCELLED) {
			ret = -EIDRM;
			break;
		}

		/* unlocks spinlock */
		ret = __ffs_ep0_queue_wait(ffs, data, len);
		if (likely(ret > 0) && unlikely(copy_to_user(buf, data, len)))
			ret = -EFAULT;
		goto done_mutex;

	default:
		ret = -EBADFD;
		break;
	}

	spin_unlock_irq(&ffs->ev.waitq.lock);
done_mutex:
	ffs_log("exit:ret %d state %d setup_state %d flags %lu", ret,
		ffs->state, ffs->setup_state, ffs->flags);

	mutex_unlock(&ffs->mutex);
	kfree(data);

	return ret;
}

static int ffs_ep0_open(struct inode *inode, struct file *file)
{
	struct ffs_data *ffs = inode->i_private;
	int ret;

	ENTER();

	ffs_log("state %d setup_state %d flags %lu opened %d", ffs->state,
		ffs->setup_state, ffs->flags, atomic_read(&ffs->opened));

	ret = ffs_inst_exist_check(ffs->dev_name);
	if (ret < 0)
		return ret;

	if (unlikely(ffs->state == FFS_CLOSING))
		return -EBUSY;

	smp_mb__before_atomic();
	if (atomic_read(&ffs->opened))
		return -EBUSY;

	file->private_data = ffs;
	ffs_data_opened(ffs);

	return 0;
}

static int ffs_ep0_release(struct inode *inode, struct file *file)
{
	struct ffs_data *ffs = file->private_data;

	ENTER();

	ffs_log("state %d setup_state %d flags %lu opened %d", ffs->state,
		ffs->setup_state, ffs->flags, atomic_read(&ffs->opened));

	ffs_data_closed(ffs);

	return 0;
}

static long ffs_ep0_ioctl(struct file *file, unsigned code, unsigned long value)
{
	struct ffs_data *ffs = file->private_data;
	struct usb_gadget *gadget = ffs->gadget;
	long ret;

	ENTER();

	ffs_log("state %d setup_state %d flags %lu opened %d", ffs->state,
		ffs->setup_state, ffs->flags, atomic_read(&ffs->opened));

	ret = ffs_inst_exist_check(ffs->dev_name);
	if (ret < 0)
		return ret;

	if (code == FUNCTIONFS_INTERFACE_REVMAP) {
		struct ffs_function *func = ffs->func;
		ret = func ? ffs_func_revmap_intf(func, value) : -ENODEV;
	} else if (gadget && gadget->ops->ioctl) {
		ret = gadget->ops->ioctl(gadget, code, value);
	} else {
		ret = -ENOTTY;
	}

	return ret;
}

static unsigned int ffs_ep0_poll(struct file *file, poll_table *wait)
{
	struct ffs_data *ffs = file->private_data;
	unsigned int mask = POLLWRNORM;
	int ret;

	ffs_log("enter:state %d setup_state %d flags %lu opened %d", ffs->state,
		ffs->setup_state, ffs->flags, atomic_read(&ffs->opened));

	ret = ffs_inst_exist_check(ffs->dev_name);
	if (ret < 0)
		return ret;

	poll_wait(file, &ffs->ev.waitq, wait);

	ret = ffs_mutex_lock(&ffs->mutex, file->f_flags & O_NONBLOCK);
	if (unlikely(ret < 0))
		return mask;

	switch (ffs->state) {
	case FFS_READ_DESCRIPTORS:
	case FFS_READ_STRINGS:
		mask |= POLLOUT;
		break;

	case FFS_ACTIVE:
		switch (ffs->setup_state) {
		case FFS_NO_SETUP:
			if (ffs->ev.count)
				mask |= POLLIN;
			break;

		case FFS_SETUP_PENDING:
		case FFS_SETUP_CANCELLED:
			mask |= (POLLIN | POLLOUT);
			break;
		}
	case FFS_CLOSING:
		break;
	case FFS_DEACTIVATED:
		break;
	}

	ffs_log("exit: mask %u", mask);

	mutex_unlock(&ffs->mutex);

	return mask;
}

static const struct file_operations ffs_ep0_operations = {
	.llseek =	no_llseek,

	.open =		ffs_ep0_open,
	.write =	ffs_ep0_write,
	.read =		ffs_ep0_read,
	.release =	ffs_ep0_release,
	.unlocked_ioctl =	ffs_ep0_ioctl,
	.poll =		ffs_ep0_poll,
};


/* "Normal" endpoints operations ********************************************/

static void ffs_epfile_io_complete(struct usb_ep *_ep, struct usb_request *req)
{
	struct ffs_ep *ep = _ep->driver_data;
	ENTER();

	/* req may be freed during unbind */
	if (ep && ep->req && likely(req->context)) {
		struct ffs_ep *ep = _ep->driver_data;
		ep->status = req->status ? req->status : req->actual;
		/* Set is_busy false to indicate completion of last request */
		ep->is_busy = false;
		ffs_log("ep status %d for req %pK", ep->status, req);
		complete(req->context);
	}
}

static void ffs_user_copy_worker(struct work_struct *work)
{
	struct ffs_io_data *io_data = container_of(work, struct ffs_io_data,
						   work);
	int ret = io_data->req->status ? io_data->req->status :
					 io_data->req->actual;
	bool kiocb_has_eventfd = io_data->kiocb->ki_flags & IOCB_EVENTFD;

	ffs_log("enter: ret %d", ret);

	if (io_data->read && ret > 0) {
		mm_segment_t oldfs = get_fs();

		set_fs(USER_DS);
		use_mm(io_data->mm);
		ret = copy_to_iter(io_data->buf, ret, &io_data->data);
		if (ret != io_data->req->actual && iov_iter_count(&io_data->data))
			ret = -EFAULT;
		unuse_mm(io_data->mm);
		set_fs(oldfs);
	}

	io_data->kiocb->ki_complete(io_data->kiocb, ret, ret);

	if (io_data->ffs->ffs_eventfd && !kiocb_has_eventfd)
		eventfd_signal(io_data->ffs->ffs_eventfd, 1);

	usb_ep_free_request(io_data->ep, io_data->req);

	if (io_data->read)
		kfree(io_data->to_free);
	kfree(io_data->buf);
	kfree(io_data);

	ffs_log("exit");
}

static void ffs_epfile_async_io_complete(struct usb_ep *_ep,
					 struct usb_request *req)
{
	struct ffs_io_data *io_data = req->context;

	ENTER();

	ffs_log("enter");

	INIT_WORK(&io_data->work, ffs_user_copy_worker);
	schedule_work(&io_data->work);

	ffs_log("exit");
}

static ssize_t ffs_epfile_io(struct file *file, struct ffs_io_data *io_data)
{
	struct ffs_epfile *epfile = file->private_data;
	struct ffs_ep *ep;
	struct ffs_data *ffs = epfile->ffs;
	char *data = NULL;
	ssize_t ret, data_len = -EINVAL;
	int halt;

	ffs_log("enter: epfile name %s epfile err %d (%s)", epfile->name,
		atomic_read(&epfile->error), io_data->read ? "READ" : "WRITE");

	ret = ffs_inst_exist_check(epfile->ffs->dev_name);
	if (ret < 0)
		return ret;

	smp_mb__before_atomic();
retry:
	if (atomic_read(&epfile->error))
		return -ENODEV;

	/* Are we still active? */
	if (WARN_ON(epfile->ffs->state != FFS_ACTIVE)) {
		ret = -ENODEV;
		goto error;
	}

	/* Wait for endpoint to be enabled */
	ep = epfile->ep;
	if (!ep) {
		if (file->f_flags & O_NONBLOCK) {
			ret = -EAGAIN;
			goto error;
		}

		/* Don't wait on write if device is offline */
		if (!io_data->read) {
			ret = -EINTR;
			goto error;
		}

		/*
		 * If ep is disabled, this fails all current IOs
		 * and wait for next epfile open to happen.
		 */
		smp_mb__before_atomic();
		if (!atomic_read(&epfile->error)) {
			ret = wait_event_interruptible(epfile->wait,
					(ep = epfile->ep));
			if (ret < 0)
				goto error;
		}

		if (!ep) {
			ret = -ENODEV;
			goto error;
		}
	}

	/* Do we halt? */
	halt = (!io_data->read == !epfile->in);
	if (halt && epfile->isoc) {
		ret = -EINVAL;
		goto error;
	}

	/* Allocate & copy */
	if (!halt) {
		/*
		 * if we _do_ wait above, the epfile->ffs->gadget might be NULL
		 * before the waiting completes, so do not assign to 'gadget' earlier
		 */
		struct usb_gadget *gadget = epfile->ffs->gadget;
		size_t copied;

		spin_lock_irq(&epfile->ffs->eps_lock);
		/* In the meantime, endpoint got disabled or changed. */
		if (epfile->ep != ep) {
			spin_unlock_irq(&epfile->ffs->eps_lock);
			return -ESHUTDOWN;
		}
		data_len = iov_iter_count(&io_data->data);
		/*
		 * Controller may require buffer size to be aligned to
		 * maxpacketsize of an out endpoint.
		 */
		if (io_data->read)
			data_len = usb_ep_align_maybe(gadget, ep->ep, data_len);
		spin_unlock_irq(&epfile->ffs->eps_lock);

		data = kmalloc(data_len, GFP_KERNEL);
		if (unlikely(!data))
			return -ENOMEM;
		if (!io_data->read) {
			copied = copy_from_iter(data, data_len, &io_data->data);
			if (copied != data_len) {
				ret = -EFAULT;
				goto error;
			}
		}
	}

	/* We will be using request */
	ret = ffs_mutex_lock(&epfile->mutex, file->f_flags & O_NONBLOCK);
	if (unlikely(ret))
		goto error;

	spin_lock_irq(&epfile->ffs->eps_lock);

	if (epfile->ep != ep) {
		/* In the meantime, endpoint got disabled or changed. */
		ret = -ESHUTDOWN;
		spin_unlock_irq(&epfile->ffs->eps_lock);
	} else if (halt) {
		/* Halt */
		if (likely(epfile->ep == ep) && !WARN_ON(!ep->ep))
			usb_ep_set_halt(ep->ep);
		spin_unlock_irq(&epfile->ffs->eps_lock);
		ret = -EBADMSG;
	} else {
		/* Fire the request */
		struct usb_request *req;

		/*
		 * Sanity Check: even though data_len can't be used
		 * uninitialized at the time I write this comment, some
		 * compilers complain about this situation.
		 * In order to keep the code clean from warnings, data_len is
		 * being initialized to -EINVAL during its declaration, which
		 * means we can't rely on compiler anymore to warn no future
		 * changes won't result in data_len being used uninitialized.
		 * For such reason, we're adding this redundant sanity check
		 * here.
		 */
		if (unlikely(data_len == -EINVAL)) {
			WARN(1, "%s: data_len == -EINVAL\n", __func__);
			ret = -EINVAL;
			goto error_lock;
		}

		if (io_data->aio) {
			req = usb_ep_alloc_request(ep->ep, GFP_ATOMIC);
			if (unlikely(!req))
				goto error_lock;

			req->buf      = data;
			req->length   = data_len;

			io_data->buf = data;
			io_data->ep = ep->ep;
			io_data->req = req;
			io_data->ffs = epfile->ffs;

			req->context  = io_data;
			req->complete = ffs_epfile_async_io_complete;

			ret = usb_ep_queue(ep->ep, req, GFP_ATOMIC);
			if (unlikely(ret)) {
				usb_ep_free_request(ep->ep, req);
				goto error_lock;
			}
			ret = -EIOCBQUEUED;

			spin_unlock_irq(&epfile->ffs->eps_lock);
		} else {
			struct completion *done;

			req = ep->req;
			req->buf      = data;
			req->length   = data_len;
			ret	      = 0;

			req->complete = ffs_epfile_io_complete;

			if (io_data->read) {
				reinit_completion(&epfile->ffs->epout_completion);
				done = &epfile->ffs->epout_completion;
			} else {
				reinit_completion(&epfile->ffs->epin_completion);
				done = &epfile->ffs->epin_completion;
			}
			req->context = done;

			/*
			 * Don't queue another read request if previous is
			 * still busy.
			 */
			if (!(io_data->read && ep->is_busy)) {
				ep->is_busy = true;
				ret = usb_ep_queue(ep->ep, req, GFP_ATOMIC);
			}

			spin_unlock_irq(&epfile->ffs->eps_lock);

			if (unlikely(ret < 0)) {
				ep->is_busy = false;
				ret = -EIO;
			} else if (unlikely(
				   wait_for_completion_interruptible(done))) {
				spin_lock_irq(&epfile->ffs->eps_lock);
				/*
				 * While we were acquiring lock endpoint got
				 * disabled (disconnect) or changed
				 * (composition switch) ?
				 */
				if (epfile->ep == ep)
					usb_ep_dequeue(ep->ep, req);
				spin_unlock_irq(&epfile->ffs->eps_lock);
				ret = -EINTR;
			} else {
				/*
				 * XXX We may end up silently droping data
				 * here.  Since data_len (i.e. req->length) may
				 * be bigger than len (after being rounded up
				 * to maxpacketsize), we may end up with more
				 * data then user space has space for.
				 */
				spin_lock_irq(&epfile->ffs->eps_lock);
				/*
				 * While we were acquiring lock endpoint got
				 * disabled (disconnect) or changed
				 * (composition switch) ?
				 */
				if (epfile->ep == ep) {
					ret = ep->status;
					if (ret >= 0)
						first_read_done = true;
				} else {
					ret = -ENODEV;
				}

				/* do wait again if func eps are not enabled */
				if (io_data->read && !first_read_done
							&& ret < 0) {
					unsigned short count = ffs->eps_count;

					pr_debug("%s: waiting for the online state\n",
						 __func__);
					ret = 0;
					kfree(data);
					data = NULL;
					data_len = -EINVAL;
					spin_unlock_irq(&epfile->ffs->eps_lock);
					mutex_unlock(&epfile->mutex);
					epfile = ffs->epfiles;
					do {
						atomic_set(&epfile->error, 0);
						++epfile;
					} while (--count);
					epfile = file->private_data;
					goto retry;
				}

				spin_unlock_irq(&epfile->ffs->eps_lock);
				if (io_data->read && ret > 0) {

					if (ret > data_len) {
						ret = -EOVERFLOW;
						pr_err("More data(%zd) received than intended length(%zu)\n",
								ret, data_len);

					} else {
						ret = copy_to_iter(data, ret, &io_data->data);
						pr_debug("copied (%zd) bytes to user space\n", ret);
						if (!ret) {
							pr_err("Fail to copy to user\n");
							ret = -EFAULT;
						}
					}
				}
			}
			kfree(data);
		}
	}

	mutex_unlock(&epfile->mutex);

	ffs_log("exit:ret %zu", ret);

	return ret;

error_lock:
	spin_unlock_irq(&epfile->ffs->eps_lock);
	mutex_unlock(&epfile->mutex);
error:
	kfree(data);

	ffs_log("exit: ret %zu", ret);

	return ret;
}

static int
ffs_epfile_open(struct inode *inode, struct file *file)
{
	struct ffs_epfile *epfile = inode->i_private;
	int ret;

	ENTER();

	ffs_log("enter:state %d setup_state %d flag %lu", epfile->ffs->state,
		epfile->ffs->setup_state, epfile->ffs->flags);

	ret = ffs_inst_exist_check(epfile->ffs->dev_name);
	if (ret < 0)
		return ret;

	if (WARN_ON(epfile->ffs->state != FFS_ACTIVE))
		return -ENODEV;

	smp_mb__before_atomic();
	if (atomic_read(&epfile->opened)) {
		pr_err("%s(): ep(%s) is already opened.\n",
					__func__, epfile->name);
		return -EBUSY;
	}

	smp_mb__before_atomic();
	atomic_set(&epfile->opened, 1);
	file->private_data = epfile;
	ffs_data_opened(epfile->ffs);

	smp_mb__before_atomic();
	atomic_set(&epfile->error, 0);
	first_read_done = false;

	ffs_log("exit:state %d setup_state %d flag %lu", epfile->ffs->state,
		epfile->ffs->setup_state, epfile->ffs->flags);

	return 0;
}

static int ffs_aio_cancel(struct kiocb *kiocb)
{
	struct ffs_io_data *io_data = kiocb->private;
	struct ffs_epfile *epfile = kiocb->ki_filp->private_data;
	unsigned long flags;
	int value;

	ENTER();

<<<<<<< HEAD
	ffs_log("enter:state %d setup_state %d flag %lu", epfile->ffs->state,
		epfile->ffs->setup_state, epfile->ffs->flags);

	spin_lock_irq(&epfile->ffs->eps_lock);
=======
	spin_lock_irqsave(&epfile->ffs->eps_lock, flags);
>>>>>>> f9991115

	if (likely(io_data && io_data->ep && io_data->req))
		value = usb_ep_dequeue(io_data->ep, io_data->req);
	else
		value = -EINVAL;

	spin_unlock_irqrestore(&epfile->ffs->eps_lock, flags);

	ffs_log("exit: value %d", value);

	return value;
}

static ssize_t ffs_epfile_write_iter(struct kiocb *kiocb, struct iov_iter *from)
{
	struct ffs_io_data io_data, *p = &io_data;
	ssize_t res;

	ENTER();

	ffs_log("enter");

	if (!is_sync_kiocb(kiocb)) {
		p = kzalloc(sizeof(io_data), GFP_KERNEL);
		if (unlikely(!p))
			return -ENOMEM;
		p->aio = true;
	} else {
		memset(p, 0, sizeof(*p));
		p->aio = false;
	}

	p->read = false;
	p->kiocb = kiocb;
	p->data = *from;
	p->mm = current->mm;

	kiocb->private = p;

	if (p->aio)
		kiocb_set_cancel_fn(kiocb, ffs_aio_cancel);

	res = ffs_epfile_io(kiocb->ki_filp, p);
	if (res == -EIOCBQUEUED)
		return res;
	if (p->aio)
		kfree(p);
	else
		*from = p->data;

	ffs_log("exit");

	return res;
}

static ssize_t ffs_epfile_read_iter(struct kiocb *kiocb, struct iov_iter *to)
{
	struct ffs_io_data io_data, *p = &io_data;
	ssize_t res;

	ENTER();

	ffs_log("enter");

	if (!is_sync_kiocb(kiocb)) {
		p = kzalloc(sizeof(io_data), GFP_KERNEL);
		if (unlikely(!p))
			return -ENOMEM;
		p->aio = true;
	} else {
		memset(p, 0, sizeof(*p));
		p->aio = false;
	}

	p->read = true;
	p->kiocb = kiocb;
	if (p->aio) {
		p->to_free = dup_iter(&p->data, to, GFP_KERNEL);
		if (!p->to_free) {
			kfree(p);
			return -ENOMEM;
		}
	} else {
		p->data = *to;
		p->to_free = NULL;
	}
	p->mm = current->mm;

	kiocb->private = p;

	if (p->aio)
		kiocb_set_cancel_fn(kiocb, ffs_aio_cancel);

	res = ffs_epfile_io(kiocb->ki_filp, p);
	if (res == -EIOCBQUEUED)
		return res;

	if (p->aio) {
		kfree(p->to_free);
		kfree(p);
	} else {
		*to = p->data;
	}

	ffs_log("exit");

	return res;
}

static int
ffs_epfile_release(struct inode *inode, struct file *file)
{
	struct ffs_epfile *epfile = inode->i_private;

	ENTER();

	ffs_log("enter:state %d setup_state %d flag %lu", epfile->ffs->state,
		epfile->ffs->setup_state, epfile->ffs->flags);

	smp_mb__before_atomic();
	atomic_set(&epfile->opened, 0);
	atomic_set(&epfile->error, 1);
	ffs_data_closed(epfile->ffs);
	file->private_data = NULL;

	ffs_log("exit");

	return 0;
}

static long ffs_epfile_ioctl(struct file *file, unsigned code,
			     unsigned long value)
{
	struct ffs_epfile *epfile = file->private_data;
	int ret;

	ENTER();

	ffs_log("enter:state %d setup_state %d flag %lu", epfile->ffs->state,
		epfile->ffs->setup_state, epfile->ffs->flags);

	ret = ffs_inst_exist_check(epfile->ffs->dev_name);
	if (ret < 0)
		return ret;

	if (WARN_ON(epfile->ffs->state != FFS_ACTIVE))
		return -ENODEV;

	spin_lock_irq(&epfile->ffs->eps_lock);
	if (likely(epfile->ep)) {
		switch (code) {
		case FUNCTIONFS_FIFO_STATUS:
			ret = usb_ep_fifo_status(epfile->ep->ep);
			break;
		case FUNCTIONFS_FIFO_FLUSH:
			usb_ep_fifo_flush(epfile->ep->ep);
			ret = 0;
			break;
		case FUNCTIONFS_CLEAR_HALT:
			ret = usb_ep_clear_halt(epfile->ep->ep);
			break;
		case FUNCTIONFS_ENDPOINT_REVMAP:
			ret = epfile->ep->num;
			break;
		case FUNCTIONFS_ENDPOINT_DESC:
		{
			int desc_idx;
			struct usb_endpoint_descriptor *desc;

			switch (epfile->ffs->gadget->speed) {
			case USB_SPEED_SUPER:
				desc_idx = 2;
				break;
			case USB_SPEED_HIGH:
				desc_idx = 1;
				break;
			default:
				desc_idx = 0;
			}
			desc = epfile->ep->descs[desc_idx];

			spin_unlock_irq(&epfile->ffs->eps_lock);
			ret = copy_to_user((void *)value, desc, sizeof(*desc));
			if (ret)
				ret = -EFAULT;
			return ret;
		}
		default:
			ret = -ENOTTY;
		}
	} else {
		ret = -ENODEV;
	}
	spin_unlock_irq(&epfile->ffs->eps_lock);

	ffs_log("exit:ret %d", ret);

	return ret;
}

static const struct file_operations ffs_epfile_operations = {
	.llseek =	no_llseek,

	.open =		ffs_epfile_open,
	.write_iter =	ffs_epfile_write_iter,
	.read_iter =	ffs_epfile_read_iter,
	.release =	ffs_epfile_release,
	.unlocked_ioctl =	ffs_epfile_ioctl,
};


/* File system and super block operations ***********************************/

/*
 * Mounting the file system creates a controller file, used first for
 * function configuration then later for event monitoring.
 */

static struct inode *__must_check
ffs_sb_make_inode(struct super_block *sb, void *data,
		  const struct file_operations *fops,
		  const struct inode_operations *iops,
		  struct ffs_file_perms *perms)
{
	struct inode *inode;

	ENTER();

	ffs_log("enter");

	inode = new_inode(sb);

	if (likely(inode)) {
		struct timespec current_time = CURRENT_TIME;

		inode->i_ino	 = get_next_ino();
		inode->i_mode    = perms->mode;
		inode->i_uid     = perms->uid;
		inode->i_gid     = perms->gid;
		inode->i_atime   = current_time;
		inode->i_mtime   = current_time;
		inode->i_ctime   = current_time;
		inode->i_private = data;
		if (fops)
			inode->i_fop = fops;
		if (iops)
			inode->i_op  = iops;
	}

	ffs_log("exit");

	return inode;
}

/* Create "regular" file */
static struct dentry *ffs_sb_create_file(struct super_block *sb,
					const char *name, void *data,
					const struct file_operations *fops)
{
	struct ffs_data	*ffs = sb->s_fs_info;
	struct dentry	*dentry;
	struct inode	*inode;

	ENTER();

	ffs_log("enter");

	dentry = d_alloc_name(sb->s_root, name);
	if (unlikely(!dentry))
		return NULL;

	inode = ffs_sb_make_inode(sb, data, fops, NULL, &ffs->file_perms);
	if (unlikely(!inode)) {
		dput(dentry);
		return NULL;
	}

	d_add(dentry, inode);

	ffs_log("exit");

	return dentry;
}

/* Super block */
static const struct super_operations ffs_sb_operations = {
	.statfs =	simple_statfs,
	.drop_inode =	generic_delete_inode,
};

struct ffs_sb_fill_data {
	struct ffs_file_perms perms;
	umode_t root_mode;
	const char *dev_name;
	bool no_disconnect;
	struct ffs_data *ffs_data;
};

static int ffs_sb_fill(struct super_block *sb, void *_data, int silent)
{
	struct ffs_sb_fill_data *data = _data;
	struct inode	*inode;
	struct ffs_data	*ffs = data->ffs_data;

	ENTER();

	ffs_log("enter");

	ffs->sb              = sb;
	data->ffs_data       = NULL;
	sb->s_fs_info        = ffs;
	sb->s_blocksize      = PAGE_CACHE_SIZE;
	sb->s_blocksize_bits = PAGE_CACHE_SHIFT;
	sb->s_magic          = FUNCTIONFS_MAGIC;
	sb->s_op             = &ffs_sb_operations;
	sb->s_time_gran      = 1;

	/* Root inode */
	data->perms.mode = data->root_mode;
	inode = ffs_sb_make_inode(sb, NULL,
				  &simple_dir_operations,
				  &simple_dir_inode_operations,
				  &data->perms);
	sb->s_root = d_make_root(inode);
	if (unlikely(!sb->s_root))
		return -ENOMEM;

	/* EP0 file */
	if (unlikely(!ffs_sb_create_file(sb, "ep0", ffs,
					 &ffs_ep0_operations)))
		return -ENOMEM;

	ffs_log("exit");

	return 0;
}

static int ffs_fs_parse_opts(struct ffs_sb_fill_data *data, char *opts)
{
	ENTER();

	ffs_log("enter");

	if (!opts || !*opts)
		return 0;

	for (;;) {
		unsigned long value;
		char *eq, *comma;

		/* Option limit */
		comma = strchr(opts, ',');
		if (comma)
			*comma = 0;

		/* Value limit */
		eq = strchr(opts, '=');
		if (unlikely(!eq)) {
			pr_err("'=' missing in %s\n", opts);
			return -EINVAL;
		}
		*eq = 0;

		/* Parse value */
		if (kstrtoul(eq + 1, 0, &value)) {
			pr_err("%s: invalid value: %s\n", opts, eq + 1);
			return -EINVAL;
		}

		/* Interpret option */
		switch (eq - opts) {
		case 13:
			if (!memcmp(opts, "no_disconnect", 13))
				data->no_disconnect = !!value;
			else
				goto invalid;
			break;
		case 5:
			if (!memcmp(opts, "rmode", 5))
				data->root_mode  = (value & 0555) | S_IFDIR;
			else if (!memcmp(opts, "fmode", 5))
				data->perms.mode = (value & 0666) | S_IFREG;
			else
				goto invalid;
			break;

		case 4:
			if (!memcmp(opts, "mode", 4)) {
				data->root_mode  = (value & 0555) | S_IFDIR;
				data->perms.mode = (value & 0666) | S_IFREG;
			} else {
				goto invalid;
			}
			break;

		case 3:
			if (!memcmp(opts, "uid", 3)) {
				data->perms.uid = make_kuid(current_user_ns(), value);
				if (!uid_valid(data->perms.uid)) {
					pr_err("%s: unmapped value: %lu\n", opts, value);
					return -EINVAL;
				}
			} else if (!memcmp(opts, "gid", 3)) {
				data->perms.gid = make_kgid(current_user_ns(), value);
				if (!gid_valid(data->perms.gid)) {
					pr_err("%s: unmapped value: %lu\n", opts, value);
					return -EINVAL;
				}
			} else {
				goto invalid;
			}
			break;

		default:
invalid:
			pr_err("%s: invalid option\n", opts);
			return -EINVAL;
		}

		/* Next iteration */
		if (!comma)
			break;
		opts = comma + 1;
	}

	ffs_log("exit");

	return 0;
}

/* "mount -t functionfs dev_name /dev/function" ends up here */

static struct dentry *
ffs_fs_mount(struct file_system_type *t, int flags,
	      const char *dev_name, void *opts)
{
	struct ffs_sb_fill_data data = {
		.perms = {
			.mode = S_IFREG | 0600,
			.uid = GLOBAL_ROOT_UID,
			.gid = GLOBAL_ROOT_GID,
		},
		.root_mode = S_IFDIR | 0500,
		.no_disconnect = false,
	};
	struct dentry *rv;
	int ret;
	void *ffs_dev;
	struct ffs_data	*ffs;
	struct ffs_inst_status *inst_status;

	ENTER();

	ffs_log("enter");

	ret = ffs_fs_parse_opts(&data, opts);
	if (unlikely(ret < 0))
		return ERR_PTR(ret);

	ffs = ffs_data_new();
	if (unlikely(!ffs))
		return ERR_PTR(-ENOMEM);
	ffs->file_perms = data.perms;
	ffs->no_disconnect = data.no_disconnect;

	ffs->dev_name = kstrdup(dev_name, GFP_KERNEL);
	if (unlikely(!ffs->dev_name)) {
		ffs_data_put(ffs);
		return ERR_PTR(-ENOMEM);
	}

	ffs_dev = ffs_acquire_dev(dev_name);
	if (IS_ERR(ffs_dev)) {
		ffs_data_put(ffs);
		return ERR_CAST(ffs_dev);
	}
	ffs->private_data = ffs_dev;
	data.ffs_data = ffs;

	inst_status = name_to_inst_status(ffs->dev_name, false);
	if (IS_ERR(inst_status)) {
		ffs_log("failed to find instance (%s)\n",
				ffs->dev_name);
		return ERR_PTR(-EINVAL);
	}

	/* Store ffs to global status structure */
	ffs_dev_lock();
	inst_status->ffs_data = ffs;
	ffs_dev_unlock();

	rv = mount_nodev(t, flags, &data, ffs_sb_fill);
	if (IS_ERR(rv) && data.ffs_data) {
		ffs_release_dev(data.ffs_data);
		ffs_data_put(data.ffs_data);
	}

	ffs_log("exit");

	return rv;
}

static void
ffs_fs_kill_sb(struct super_block *sb)
{
	ENTER();

	ffs_log("enter");

	kill_litter_super(sb);
	if (sb->s_fs_info) {
		ffs_release_dev(sb->s_fs_info);
		ffs_data_closed(sb->s_fs_info);
	}

	ffs_log("exit");
}

static struct file_system_type ffs_fs_type = {
	.owner		= THIS_MODULE,
	.name		= "functionfs",
	.mount		= ffs_fs_mount,
	.kill_sb	= ffs_fs_kill_sb,
};
MODULE_ALIAS_FS("functionfs");


/* Driver's main init/cleanup functions *************************************/

static int functionfs_init(void)
{
	int ret;

	ENTER();

	ret = register_filesystem(&ffs_fs_type);
	if (likely(!ret))
		pr_info("file system registered\n");
	else
		pr_err("failed registering file system (%d)\n", ret);

	return ret;
}

static void functionfs_cleanup(void)
{
	ENTER();

	pr_info("unloading\n");
	unregister_filesystem(&ffs_fs_type);
}

/* ffs_data and ffs_function construction and destruction code **************/

static void ffs_data_clear(struct ffs_data *ffs);
static void ffs_data_reset(struct ffs_data *ffs);

static void ffs_data_get(struct ffs_data *ffs)
{
	ENTER();

	ffs_log("enter");

	smp_mb__before_atomic();
	atomic_inc(&ffs->ref);

	ffs_log("exit");
}

static void ffs_data_opened(struct ffs_data *ffs)
{
	ENTER();

	ffs_log("enter: state %d setup_state %d flag %lu opened %d", ffs->state,
		ffs->setup_state, ffs->flags, atomic_read(&ffs->opened));

	smp_mb__before_atomic();
	atomic_inc(&ffs->ref);
	if (atomic_add_return(1, &ffs->opened) == 1 &&
			ffs->state == FFS_DEACTIVATED) {
		ffs->state = FFS_CLOSING;
		ffs_data_reset(ffs);
	}

	ffs_log("exit: state %d setup_state %d flag %lu", ffs->state,
		ffs->setup_state, ffs->flags);
}

static void ffs_data_put(struct ffs_data *ffs)
{
	struct ffs_inst_status *inst_status;
	const char *dev_name;

	ENTER();

	ffs_log("enter");

	smp_mb__before_atomic();
	if (unlikely(atomic_dec_and_test(&ffs->ref))) {
		pr_info("%s(): freeing\n", __func__);
		/* Clear ffs from global structure */
		inst_status = name_to_inst_status(ffs->dev_name, false);
		if (!IS_ERR(inst_status)) {
			ffs_dev_lock();
			inst_status->ffs_data = NULL;
			ffs_dev_unlock();
		}
		ffs_data_clear(ffs);
		BUG_ON(waitqueue_active(&ffs->ev.waitq) ||
		       waitqueue_active(&ffs->ep0req_completion.wait));
		dev_name = ffs->dev_name;
		kfree(ffs);
		ffs_inst_clean_delay(dev_name);
		kfree(dev_name);
	}

	ffs_log("exit");
}

static void ffs_data_closed(struct ffs_data *ffs)
{
	ENTER();

	ffs_log("enter: state %d setup_state %d flag %lu opened %d", ffs->state,
		ffs->setup_state, ffs->flags, atomic_read(&ffs->opened));

	smp_mb__before_atomic();
	if (atomic_dec_and_test(&ffs->opened)) {
		if (ffs->no_disconnect) {
			ffs->state = FFS_DEACTIVATED;
			if (ffs->epfiles) {
				ffs_epfiles_destroy(ffs->epfiles,
						   ffs->eps_count);
				ffs->epfiles = NULL;
			}
			if (ffs->setup_state == FFS_SETUP_PENDING)
				__ffs_ep0_stall(ffs);
		} else {
			ffs->state = FFS_CLOSING;
			ffs_data_reset(ffs);
		}
	}

	smp_mb__before_atomic();
	if (atomic_read(&ffs->opened) < 0) {
		ffs->state = FFS_CLOSING;
		ffs_data_reset(ffs);
	}

	ffs_log("exit: state %d setup_state %d flag %lu", ffs->state,
		ffs->setup_state, ffs->flags);

	ffs_data_put(ffs);
}

static struct ffs_data *ffs_data_new(void)
{
	struct ffs_data *ffs = kzalloc(sizeof *ffs, GFP_KERNEL);
	if (unlikely(!ffs))
		return NULL;

	ENTER();

	ffs_log("enter");

	atomic_set(&ffs->ref, 1);
	atomic_set(&ffs->opened, 0);
	ffs->state = FFS_READ_DESCRIPTORS;
	mutex_init(&ffs->mutex);
	spin_lock_init(&ffs->eps_lock);
	init_waitqueue_head(&ffs->ev.waitq);
	init_completion(&ffs->ep0req_completion);
	init_completion(&ffs->epout_completion);
	init_completion(&ffs->epin_completion);

	/* XXX REVISIT need to update it in some places, or do we? */
	ffs->ev.can_stall = 1;

	ffs_log("exit");

	return ffs;
}

static void ffs_data_clear(struct ffs_data *ffs)
{
	ENTER();

	ffs_log("enter: state %d setup_state %d flag %lu", ffs->state,
		ffs->setup_state, ffs->flags);

	pr_debug("%s: ffs->gadget= %pK, ffs->flags= %lu\n",
				__func__, ffs->gadget, ffs->flags);
	ffs_closed(ffs);

	if (ffs->gadget)
		pr_err("%s: ffs:%pK ffs->gadget= %pK, ffs->flags= %lu\n",
				__func__, ffs, ffs->gadget, ffs->flags);
	BUG_ON(ffs->gadget);

	if (ffs->epfiles)
		ffs_epfiles_destroy(ffs->epfiles, ffs->eps_count);

	if (ffs->ffs_eventfd)
		eventfd_ctx_put(ffs->ffs_eventfd);

	kfree(ffs->raw_descs_data);
	kfree(ffs->raw_strings);
	kfree(ffs->stringtabs);

	ffs_log("exit: state %d setup_state %d flag %lu", ffs->state,
		ffs->setup_state, ffs->flags);
}

static void ffs_data_reset(struct ffs_data *ffs)
{
	ENTER();

	ffs_log("enter: state %d setup_state %d flag %lu", ffs->state,
		ffs->setup_state, ffs->flags);

	ffs_data_clear(ffs);

	ffs->epfiles = NULL;
	ffs->raw_descs_data = NULL;
	ffs->raw_descs = NULL;
	ffs->raw_strings = NULL;
	ffs->stringtabs = NULL;

	ffs->raw_descs_length = 0;
	ffs->fs_descs_count = 0;
	ffs->hs_descs_count = 0;
	ffs->ss_descs_count = 0;

	ffs->strings_count = 0;
	ffs->interfaces_count = 0;
	ffs->eps_count = 0;

	ffs->ev.count = 0;

	ffs->state = FFS_READ_DESCRIPTORS;
	ffs->setup_state = FFS_NO_SETUP;
	ffs->flags = 0;

	ffs_log("exit: state %d setup_state %d flag %lu", ffs->state,
		ffs->setup_state, ffs->flags);
}


static int functionfs_bind(struct ffs_data *ffs, struct usb_composite_dev *cdev)
{
	struct usb_gadget_strings **lang;
	int first_id;

	ENTER();

	ffs_log("enter: state %d setup_state %d flag %lu", ffs->state,
		ffs->setup_state, ffs->flags);

	if (WARN_ON(ffs->state != FFS_ACTIVE
		 || test_and_set_bit(FFS_FL_BOUND, &ffs->flags)))
		return -EBADFD;

	first_id = usb_string_ids_n(cdev, ffs->strings_count);
	if (unlikely(first_id < 0))
		return first_id;

	ffs->ep0req = usb_ep_alloc_request(cdev->gadget->ep0, GFP_KERNEL);
	if (unlikely(!ffs->ep0req))
		return -ENOMEM;
	ffs->ep0req->complete = ffs_ep0_complete;
	ffs->ep0req->context = ffs;

	lang = ffs->stringtabs;
	if (lang) {
		for (; *lang; ++lang) {
			struct usb_string *str = (*lang)->strings;
			int id = first_id;
			for (; str->s; ++id, ++str)
				str->id = id;
		}
	}

	ffs->gadget = cdev->gadget;

	ffs_log("exit: state %d setup_state %d flag %lu gadget %pK\n",
			ffs->state, ffs->setup_state, ffs->flags, ffs->gadget);

	ffs_data_get(ffs);
	return 0;
}

static void functionfs_unbind(struct ffs_data *ffs)
{
	ENTER();

	if (!WARN_ON(!ffs->gadget)) {
		usb_ep_free_request(ffs->gadget->ep0, ffs->ep0req);
		ffs->ep0req = NULL;
		ffs->gadget = NULL;
		clear_bit(FFS_FL_BOUND, &ffs->flags);
		ffs_log("state %d setup_state %d flag %lu gadget %pK\n",
			ffs->state, ffs->setup_state, ffs->flags, ffs->gadget);
		ffs_data_put(ffs);
	}
}

static int ffs_epfiles_create(struct ffs_data *ffs)
{
	struct ffs_epfile *epfile, *epfiles;
	unsigned i, count;

	ENTER();

	ffs_log("enter: state %d setup_state %d flag %lu", ffs->state,
		ffs->setup_state, ffs->flags);

	count = ffs->eps_count;
	epfiles = kcalloc(count, sizeof(*epfiles), GFP_KERNEL);
	if (!epfiles)
		return -ENOMEM;

	epfile = epfiles;
	for (i = 1; i <= count; ++i, ++epfile) {
		epfile->ffs = ffs;
		mutex_init(&epfile->mutex);
		init_waitqueue_head(&epfile->wait);
		atomic_set(&epfile->opened, 0);
		if (ffs->user_flags & FUNCTIONFS_VIRTUAL_ADDR)
			sprintf(epfile->name, "ep%02x", ffs->eps_addrmap[i]);
		else
			sprintf(epfile->name, "ep%u", i);
		epfile->dentry = ffs_sb_create_file(ffs->sb, epfile->name,
						 epfile,
						 &ffs_epfile_operations);
		if (unlikely(!epfile->dentry)) {
			ffs_epfiles_destroy(epfiles, i - 1);
			return -ENOMEM;
		}
	}

	ffs->epfiles = epfiles;

	ffs_log("exit: eps_count %u state %d setup_state %d flag %lu",
		count, ffs->state, ffs->setup_state, ffs->flags);

	return 0;
}

static void ffs_epfiles_destroy(struct ffs_epfile *epfiles, unsigned count)
{
	struct ffs_epfile *epfile = epfiles;

	ENTER();

	ffs_log("enter: count %u", count);

	for (; count; --count, ++epfile) {
		BUG_ON(mutex_is_locked(&epfile->mutex) ||
		       waitqueue_active(&epfile->wait));
		if (epfile->dentry) {
			d_delete(epfile->dentry);
			dput(epfile->dentry);
			epfile->dentry = NULL;
		}
	}

	kfree(epfiles);

	ffs_log("exit");
}

static void ffs_func_eps_disable(struct ffs_function *func)
{
	struct ffs_ep *ep         = func->eps;
	struct ffs_epfile *epfile = func->ffs->epfiles;
	unsigned count            = func->ffs->eps_count;
	unsigned long flags;

	ffs_log("enter: state %d setup_state %d flag %lu", func->ffs->state,
		func->ffs->setup_state, func->ffs->flags);

	spin_lock_irqsave(&func->ffs->eps_lock, flags);
	do {

		smp_mb__before_atomic();
		if (epfile)
			atomic_set(&epfile->error, 1);

		/* pending requests get nuked */
		if (likely(ep->ep))
			usb_ep_disable(ep->ep);
		++ep;

		if (epfile) {
			atomic_set(&epfile->error, 1);
			epfile->ep = NULL;
			++epfile;
		}
	} while (--count);
	spin_unlock_irqrestore(&func->ffs->eps_lock, flags);

	ffs_log("exit");
}

static int ffs_func_eps_enable(struct ffs_function *func)
{
	struct ffs_data *ffs      = func->ffs;
	struct ffs_ep *ep         = func->eps;
	struct ffs_epfile *epfile = ffs->epfiles;
	unsigned count            = ffs->eps_count;
	unsigned long flags;
	int ret = 0;

	ffs_log("enter: state %d setup_state %d flag %lu", func->ffs->state,
		func->ffs->setup_state, func->ffs->flags);

	spin_lock_irqsave(&func->ffs->eps_lock, flags);
	do {
		struct usb_endpoint_descriptor *ds;
		int desc_idx;

		if (ffs->gadget->speed == USB_SPEED_SUPER)
			desc_idx = 2;
		else if (ffs->gadget->speed == USB_SPEED_HIGH)
			desc_idx = 1;
		else
			desc_idx = 0;

		/* fall-back to lower speed if desc missing for current speed */
		do {
			ds = ep->descs[desc_idx];
		} while (!ds && --desc_idx >= 0);

		if (!ds) {
			ret = -EINVAL;
			break;
		}

		ep->ep->driver_data = ep;
		ep->ep->desc = ds;

		ret = config_ep_by_speed(func->gadget, &func->function, ep->ep);
		if (ret) {
			pr_err("%s(): config_ep_by_speed(%d) err for %s\n",
					__func__, ret, ep->ep->name);
			break;
		}

		ret = usb_ep_enable(ep->ep);
		if (likely(!ret)) {
			epfile->ep = ep;
			epfile->in = usb_endpoint_dir_in(ds);
			epfile->isoc = usb_endpoint_xfer_isoc(ds);
			ffs_log("usb_ep_enable %s", ep->ep->name);
		} else {
			break;
		}

		wake_up(&epfile->wait);

		++ep;
		++epfile;
	} while (--count);
	spin_unlock_irqrestore(&func->ffs->eps_lock, flags);

	ffs_log("exit: ret %d", ret);

	return ret;
}


/* Parsing and building descriptors and strings *****************************/

/*
 * This validates if data pointed by data is a valid USB descriptor as
 * well as record how many interfaces, endpoints and strings are
 * required by given configuration.  Returns address after the
 * descriptor or NULL if data is invalid.
 */

enum ffs_entity_type {
	FFS_DESCRIPTOR, FFS_INTERFACE, FFS_STRING, FFS_ENDPOINT
};

enum ffs_os_desc_type {
	FFS_OS_DESC, FFS_OS_DESC_EXT_COMPAT, FFS_OS_DESC_EXT_PROP
};

typedef int (*ffs_entity_callback)(enum ffs_entity_type entity,
				   u8 *valuep,
				   struct usb_descriptor_header *desc,
				   void *priv);

typedef int (*ffs_os_desc_callback)(enum ffs_os_desc_type entity,
				    struct usb_os_desc_header *h, void *data,
				    unsigned len, void *priv);

static int __must_check ffs_do_single_desc(char *data, unsigned len,
					   ffs_entity_callback entity,
					   void *priv)
{
	struct usb_descriptor_header *_ds = (void *)data;
	u8 length;
	int ret;

	ENTER();

	ffs_log("enter: len %u", len);

	/* At least two bytes are required: length and type */
	if (len < 2) {
		pr_vdebug("descriptor too short\n");
		return -EINVAL;
	}

	/* If we have at least as many bytes as the descriptor takes? */
	length = _ds->bLength;
	if (len < length) {
		pr_vdebug("descriptor longer then available data\n");
		return -EINVAL;
	}

#define __entity_check_INTERFACE(val)  1
#define __entity_check_STRING(val)     (val)
#define __entity_check_ENDPOINT(val)   ((val) & USB_ENDPOINT_NUMBER_MASK)
#define __entity(type, val) do {					\
		pr_vdebug("entity " #type "(%02x)\n", (val));		\
		if (unlikely(!__entity_check_ ##type(val))) {		\
			pr_vdebug("invalid entity's value\n");		\
			return -EINVAL;					\
		}							\
		ret = entity(FFS_ ##type, &val, _ds, priv);		\
		if (unlikely(ret < 0)) {				\
			pr_debug("entity " #type "(%02x); ret = %d\n",	\
				 (val), ret);				\
			return ret;					\
		}							\
	} while (0)

	/* Parse descriptor depending on type. */
	switch (_ds->bDescriptorType) {
	case USB_DT_DEVICE:
	case USB_DT_CONFIG:
	case USB_DT_STRING:
	case USB_DT_DEVICE_QUALIFIER:
		/* function can't have any of those */
		pr_vdebug("descriptor reserved for gadget: %d\n",
		      _ds->bDescriptorType);
		return -EINVAL;

	case USB_DT_INTERFACE: {
		struct usb_interface_descriptor *ds = (void *)_ds;
		pr_vdebug("interface descriptor\n");
		if (length != sizeof *ds)
			goto inv_length;

		__entity(INTERFACE, ds->bInterfaceNumber);
		if (ds->iInterface)
			__entity(STRING, ds->iInterface);
	}
		break;

	case USB_DT_ENDPOINT: {
		struct usb_endpoint_descriptor *ds = (void *)_ds;
		pr_vdebug("endpoint descriptor\n");
		if (length != USB_DT_ENDPOINT_SIZE &&
		    length != USB_DT_ENDPOINT_AUDIO_SIZE)
			goto inv_length;
		__entity(ENDPOINT, ds->bEndpointAddress);
	}
		break;

	case HID_DT_HID:
		pr_vdebug("hid descriptor\n");
		if (length != sizeof(struct hid_descriptor))
			goto inv_length;
		break;

	case USB_DT_OTG:
		if (length != sizeof(struct usb_otg_descriptor))
			goto inv_length;
		break;

	case USB_DT_INTERFACE_ASSOCIATION: {
		struct usb_interface_assoc_descriptor *ds = (void *)_ds;
		pr_vdebug("interface association descriptor\n");
		if (length != sizeof *ds)
			goto inv_length;
		if (ds->iFunction)
			__entity(STRING, ds->iFunction);
	}
		break;

	case USB_DT_SS_ENDPOINT_COMP:
		pr_vdebug("EP SS companion descriptor\n");
		if (length != sizeof(struct usb_ss_ep_comp_descriptor))
			goto inv_length;
		break;

	case USB_DT_OTHER_SPEED_CONFIG:
	case USB_DT_INTERFACE_POWER:
	case USB_DT_DEBUG:
	case USB_DT_SECURITY:
	case USB_DT_CS_RADIO_CONTROL:
		/* TODO */
		pr_vdebug("unimplemented descriptor: %d\n", _ds->bDescriptorType);
		return -EINVAL;

	default:
		/* We should never be here */
		pr_vdebug("unknown descriptor: %d\n", _ds->bDescriptorType);
		return -EINVAL;

inv_length:
		pr_vdebug("invalid length: %d (descriptor %d)\n",
			  _ds->bLength, _ds->bDescriptorType);
		return -EINVAL;
	}

#undef __entity
#undef __entity_check_DESCRIPTOR
#undef __entity_check_INTERFACE
#undef __entity_check_STRING
#undef __entity_check_ENDPOINT

	ffs_log("exit: desc type %d length %d", _ds->bDescriptorType, length);

	return length;
}

static int __must_check ffs_do_descs(unsigned count, char *data, unsigned len,
				     ffs_entity_callback entity, void *priv)
{
	const unsigned _len = len;
	unsigned long num = 0;

	ENTER();

	ffs_log("enter: len %u", len);

	for (;;) {
		int ret;

		if (num == count)
			data = NULL;

		/* Record "descriptor" entity */
		ret = entity(FFS_DESCRIPTOR, (u8 *)num, (void *)data, priv);
		if (unlikely(ret < 0)) {
			pr_debug("entity DESCRIPTOR(%02lx); ret = %d\n",
				 num, ret);
			return ret;
		}

		if (!data)
			return _len - len;

		ret = ffs_do_single_desc(data, len, entity, priv);
		if (unlikely(ret < 0)) {
			pr_debug("%s returns %d\n", __func__, ret);
			return ret;
		}

		len -= ret;
		data += ret;
		++num;
	}

	ffs_log("exit: len %u", len);
}

static int __ffs_data_do_entity(enum ffs_entity_type type,
				u8 *valuep, struct usb_descriptor_header *desc,
				void *priv)
{
	struct ffs_desc_helper *helper = priv;
	struct usb_endpoint_descriptor *d;

	ENTER();

	ffs_log("enter: type %u", type);

	switch (type) {
	case FFS_DESCRIPTOR:
		break;

	case FFS_INTERFACE:
		/*
		 * Interfaces are indexed from zero so if we
		 * encountered interface "n" then there are at least
		 * "n+1" interfaces.
		 */
		if (*valuep >= helper->interfaces_count)
			helper->interfaces_count = *valuep + 1;
		break;

	case FFS_STRING:
		/*
		 * Strings are indexed from 1 (0 is magic ;) reserved
		 * for languages list or some such)
		 */
		if (*valuep > helper->ffs->strings_count)
			helper->ffs->strings_count = *valuep;
		break;

	case FFS_ENDPOINT:
		d = (void *)desc;
		helper->eps_count++;
		if (helper->eps_count >= 15)
			return -EINVAL;
		/* Check if descriptors for any speed were already parsed */
		if (!helper->ffs->eps_count && !helper->ffs->interfaces_count)
			helper->ffs->eps_addrmap[helper->eps_count] =
				d->bEndpointAddress;
		else if (helper->ffs->eps_addrmap[helper->eps_count] !=
				d->bEndpointAddress)
			return -EINVAL;
		break;
	}

	ffs_log("exit");

	return 0;
}

static int __ffs_do_os_desc_header(enum ffs_os_desc_type *next_type,
				   struct usb_os_desc_header *desc)
{
	u16 bcd_version = le16_to_cpu(desc->bcdVersion);
	u16 w_index = le16_to_cpu(desc->wIndex);

	ffs_log("enter");

	if (bcd_version != 1) {
		pr_vdebug("unsupported os descriptors version: %d",
			  bcd_version);
		return -EINVAL;
	}
	switch (w_index) {
	case 0x4:
		*next_type = FFS_OS_DESC_EXT_COMPAT;
		break;
	case 0x5:
		*next_type = FFS_OS_DESC_EXT_PROP;
		break;
	default:
		pr_vdebug("unsupported os descriptor type: %d", w_index);
		return -EINVAL;
	}

	ffs_log("exit: size of desc %zu", sizeof(*desc));

	return sizeof(*desc);
}

/*
 * Process all extended compatibility/extended property descriptors
 * of a feature descriptor
 */
static int __must_check ffs_do_single_os_desc(char *data, unsigned len,
					      enum ffs_os_desc_type type,
					      u16 feature_count,
					      ffs_os_desc_callback entity,
					      void *priv,
					      struct usb_os_desc_header *h)
{
	int ret;
	const unsigned _len = len;

	ENTER();

	ffs_log("enter: len %u os desc type %d", len, type);

	/* loop over all ext compat/ext prop descriptors */
	while (feature_count--) {
		ret = entity(type, h, data, len, priv);
		if (unlikely(ret < 0)) {
			pr_debug("bad OS descriptor, type: %d\n", type);
			return ret;
		}
		data += ret;
		len -= ret;
	}

	ffs_log("exit");

	return _len - len;
}

/* Process a number of complete Feature Descriptors (Ext Compat or Ext Prop) */
static int __must_check ffs_do_os_descs(unsigned count,
					char *data, unsigned len,
					ffs_os_desc_callback entity, void *priv)
{
	const unsigned _len = len;
	unsigned long num = 0;

	ENTER();

	ffs_log("enter: len %u", len);

	for (num = 0; num < count; ++num) {
		int ret;
		enum ffs_os_desc_type type;
		u16 feature_count;
		struct usb_os_desc_header *desc = (void *)data;

		if (len < sizeof(*desc))
			return -EINVAL;

		/*
		 * Record "descriptor" entity.
		 * Process dwLength, bcdVersion, wIndex, get b/wCount.
		 * Move the data pointer to the beginning of extended
		 * compatibilities proper or extended properties proper
		 * portions of the data
		 */
		if (le32_to_cpu(desc->dwLength) > len)
			return -EINVAL;

		ret = __ffs_do_os_desc_header(&type, desc);
		if (unlikely(ret < 0)) {
			pr_debug("entity OS_DESCRIPTOR(%02lx); ret = %d\n",
				 num, ret);
			return ret;
		}
		/*
		 * 16-bit hex "?? 00" Little Endian looks like 8-bit hex "??"
		 */
		feature_count = le16_to_cpu(desc->wCount);
		if (type == FFS_OS_DESC_EXT_COMPAT &&
		    (feature_count > 255 || desc->Reserved))
				return -EINVAL;
		len -= ret;
		data += ret;

		/*
		 * Process all function/property descriptors
		 * of this Feature Descriptor
		 */
		ret = ffs_do_single_os_desc(data, len, type,
					    feature_count, entity, priv, desc);
		if (unlikely(ret < 0)) {
			pr_debug("%s returns %d\n", __func__, ret);
			return ret;
		}

		len -= ret;
		data += ret;
	}

	ffs_log("exit");

	return _len - len;
}

/**
 * Validate contents of the buffer from userspace related to OS descriptors.
 */
static int __ffs_data_do_os_desc(enum ffs_os_desc_type type,
				 struct usb_os_desc_header *h, void *data,
				 unsigned len, void *priv)
{
	struct ffs_data *ffs = priv;
	u8 length;

	ENTER();

	ffs_log("enter: len %u", len);

	switch (type) {
	case FFS_OS_DESC_EXT_COMPAT: {
		struct usb_ext_compat_desc *d = data;
		int i;

		if (len < sizeof(*d) ||
		    d->bFirstInterfaceNumber >= ffs->interfaces_count ||
		    d->Reserved1 != 1) {
			pr_err("%s(): Invalid os_desct_ext_compat\n",
							__func__);
			return -EINVAL;
		}
		for (i = 0; i < ARRAY_SIZE(d->Reserved2); ++i)
			if (d->Reserved2[i]) {
				pr_err("%s(): Invalid Reserved2 of ext_compat\n",
							__func__);
				return -EINVAL;
			}

		length = sizeof(struct usb_ext_compat_desc);
	}
		break;
	case FFS_OS_DESC_EXT_PROP: {
		struct usb_ext_prop_desc *d = data;
		u32 type, pdl;
		u16 pnl;

		if (len < sizeof(*d) || h->interface >= ffs->interfaces_count)
			return -EINVAL;
		length = le32_to_cpu(d->dwSize);
		if (len < length)
			return -EINVAL;
		type = le32_to_cpu(d->dwPropertyDataType);
		if (type < USB_EXT_PROP_UNICODE ||
		    type > USB_EXT_PROP_UNICODE_MULTI) {
			pr_vdebug("unsupported os descriptor property type: %d",
				  type);
			return -EINVAL;
		}
		pnl = le16_to_cpu(d->wPropertyNameLength);
		if (length < 14 + pnl) {
			pr_vdebug("invalid os descriptor length: %d pnl:%d (descriptor %d)\n",
				  length, pnl, type);
			return -EINVAL;
		}
		pdl = le32_to_cpu(*(u32 *)((u8 *)data + 10 + pnl));
		if (length != 14 + pnl + pdl) {
			pr_vdebug("invalid os descriptor length: %d pnl:%d pdl:%d (descriptor %d)\n",
				  length, pnl, pdl, type);
			return -EINVAL;
		}
		++ffs->ms_os_descs_ext_prop_count;
		/* property name reported to the host as "WCHAR"s */
		ffs->ms_os_descs_ext_prop_name_len += pnl * 2;
		ffs->ms_os_descs_ext_prop_data_len += pdl;
	}
		break;
	default:
		pr_vdebug("unknown descriptor: %d\n", type);
		return -EINVAL;
	}

	ffs_log("exit");

	return length;
}

static int __ffs_data_got_descs(struct ffs_data *ffs,
				char *const _data, size_t len)
{
	char *data = _data, *raw_descs;
	unsigned os_descs_count = 0, counts[3], flags;
	int ret = -EINVAL, i;
	struct ffs_desc_helper helper;

	ENTER();

	ffs_log("enter: len %zu", len);

	if (get_unaligned_le32(data + 4) != len)
		goto error;

	switch (get_unaligned_le32(data)) {
	case FUNCTIONFS_DESCRIPTORS_MAGIC:
		flags = FUNCTIONFS_HAS_FS_DESC | FUNCTIONFS_HAS_HS_DESC;
		data += 8;
		len  -= 8;
		break;
	case FUNCTIONFS_DESCRIPTORS_MAGIC_V2:
		flags = get_unaligned_le32(data + 8);
		ffs->user_flags = flags;
		if (flags & ~(FUNCTIONFS_HAS_FS_DESC |
			      FUNCTIONFS_HAS_HS_DESC |
			      FUNCTIONFS_HAS_SS_DESC |
			      FUNCTIONFS_HAS_MS_OS_DESC |
			      FUNCTIONFS_VIRTUAL_ADDR |
			      FUNCTIONFS_EVENTFD)) {
			ret = -ENOSYS;
			goto error;
		}
		data += 12;
		len  -= 12;
		break;
	default:
		goto error;
	}

	if (flags & FUNCTIONFS_EVENTFD) {
		if (len < 4)
			goto error;
		ffs->ffs_eventfd =
			eventfd_ctx_fdget((int)get_unaligned_le32(data));
		if (IS_ERR(ffs->ffs_eventfd)) {
			ret = PTR_ERR(ffs->ffs_eventfd);
			ffs->ffs_eventfd = NULL;
			goto error;
		}
		data += 4;
		len  -= 4;
	}

	/* Read fs_count, hs_count and ss_count (if present) */
	for (i = 0; i < 3; ++i) {
		if (!(flags & (1 << i))) {
			counts[i] = 0;
		} else if (len < 4) {
			goto error;
		} else {
			counts[i] = get_unaligned_le32(data);
			data += 4;
			len  -= 4;
		}
	}
	if (flags & (1 << i)) {
		if (len < 4) {
			goto error;
		}
		os_descs_count = get_unaligned_le32(data);
		data += 4;
		len -= 4;
	};

	/* Read descriptors */
	raw_descs = data;
	helper.ffs = ffs;
	for (i = 0; i < 3; ++i) {
		if (!counts[i])
			continue;
		helper.interfaces_count = 0;
		helper.eps_count = 0;
		ret = ffs_do_descs(counts[i], data, len,
				   __ffs_data_do_entity, &helper);
		if (ret < 0)
			goto error;
		if (!ffs->eps_count && !ffs->interfaces_count) {
			ffs->eps_count = helper.eps_count;
			ffs->interfaces_count = helper.interfaces_count;
		} else {
			if (ffs->eps_count != helper.eps_count) {
				ret = -EINVAL;
				goto error;
			}
			if (ffs->interfaces_count != helper.interfaces_count) {
				ret = -EINVAL;
				goto error;
			}
		}
		data += ret;
		len  -= ret;
	}
	if (os_descs_count) {
		ret = ffs_do_os_descs(os_descs_count, data, len,
				      __ffs_data_do_os_desc, ffs);
		if (ret < 0)
			goto error;
		data += ret;
		len -= ret;
	}

	if (raw_descs == data || len) {
		ret = -EINVAL;
		goto error;
	}

	ffs->raw_descs_data	= _data;
	ffs->raw_descs		= raw_descs;
	ffs->raw_descs_length	= data - raw_descs;
	ffs->fs_descs_count	= counts[0];
	ffs->hs_descs_count	= counts[1];
	ffs->ss_descs_count	= counts[2];
	ffs->ms_os_descs_count	= os_descs_count;

	ffs_log("exit");

	return 0;

error:
	kfree(_data);
	ffs_log("exit: ret %d", ret);
	return ret;
}

static int __ffs_data_got_strings(struct ffs_data *ffs,
				  char *const _data, size_t len)
{
	u32 str_count, needed_count, lang_count;
	struct usb_gadget_strings **stringtabs, *t;
	struct usb_string *strings, *s;
	const char *data = _data;

	ENTER();

	ffs_log("enter: len %zu", len);

	if (unlikely(len < 16 ||
		     get_unaligned_le32(data) != FUNCTIONFS_STRINGS_MAGIC ||
		     get_unaligned_le32(data + 4) != len))
		goto error;
	str_count  = get_unaligned_le32(data + 8);
	lang_count = get_unaligned_le32(data + 12);

	/* if one is zero the other must be zero */
	if (unlikely(!str_count != !lang_count))
		goto error;

	/* Do we have at least as many strings as descriptors need? */
	needed_count = ffs->strings_count;
	if (unlikely(str_count < needed_count))
		goto error;

	/*
	 * If we don't need any strings just return and free all
	 * memory.
	 */
	if (!needed_count) {
		kfree(_data);
		return 0;
	}

	/* Allocate everything in one chunk so there's less maintenance. */
	{
		unsigned i = 0;
		vla_group(d);
		vla_item(d, struct usb_gadget_strings *, stringtabs,
			lang_count + 1);
		vla_item(d, struct usb_gadget_strings, stringtab, lang_count);
		vla_item(d, struct usb_string, strings,
			lang_count*(needed_count+1));

		char *vlabuf = kmalloc(vla_group_size(d), GFP_KERNEL);

		if (unlikely(!vlabuf)) {
			kfree(_data);
			return -ENOMEM;
		}

		/* Initialize the VLA pointers */
		stringtabs = vla_ptr(vlabuf, d, stringtabs);
		t = vla_ptr(vlabuf, d, stringtab);
		i = lang_count;
		do {
			*stringtabs++ = t++;
		} while (--i);
		*stringtabs = NULL;

		/* stringtabs = vlabuf = d_stringtabs for later kfree */
		stringtabs = vla_ptr(vlabuf, d, stringtabs);
		t = vla_ptr(vlabuf, d, stringtab);
		s = vla_ptr(vlabuf, d, strings);
		strings = s;
	}

	/* For each language */
	data += 16;
	len -= 16;

	do { /* lang_count > 0 so we can use do-while */
		unsigned needed = needed_count;

		if (unlikely(len < 3))
			goto error_free;
		t->language = get_unaligned_le16(data);
		t->strings  = s;
		++t;

		data += 2;
		len -= 2;

		/* For each string */
		do { /* str_count > 0 so we can use do-while */
			size_t length = strnlen(data, len);

			if (unlikely(length == len))
				goto error_free;

			/*
			 * User may provide more strings then we need,
			 * if that's the case we simply ignore the
			 * rest
			 */
			if (likely(needed)) {
				/*
				 * s->id will be set while adding
				 * function to configuration so for
				 * now just leave garbage here.
				 */
				s->s = data;
				--needed;
				++s;
			}

			data += length + 1;
			len -= length + 1;
		} while (--str_count);

		s->id = 0;   /* terminator */
		s->s = NULL;
		++s;

	} while (--lang_count);

	/* Some garbage left? */
	if (unlikely(len))
		goto error_free;

	/* Done! */
	ffs->stringtabs = stringtabs;
	ffs->raw_strings = _data;

	ffs_log("exit");
	return 0;

error_free:
	kfree(stringtabs);
error:
	kfree(_data);
	ffs_log("exit: -EINVAL");
	return -EINVAL;
}


/* Events handling and management *******************************************/

static void __ffs_event_add(struct ffs_data *ffs,
			    enum usb_functionfs_event_type type)
{
	enum usb_functionfs_event_type rem_type1, rem_type2 = type;
	int neg = 0;

	ffs_log("enter: type %d state %d setup_state %d flag %lu", type,
		ffs->state, ffs->setup_state, ffs->flags);

	/*
	 * Abort any unhandled setup
	 *
	 * We do not need to worry about some cmpxchg() changing value
	 * of ffs->setup_state without holding the lock because when
	 * state is FFS_SETUP_PENDING cmpxchg() in several places in
	 * the source does nothing.
	 */
	if (ffs->setup_state == FFS_SETUP_PENDING)
		ffs->setup_state = FFS_SETUP_CANCELLED;

	/*
	 * Logic of this function guarantees that there are at most four pending
	 * evens on ffs->ev.types queue.  This is important because the queue
	 * has space for four elements only and __ffs_ep0_read_events function
	 * depends on that limit as well.  If more event types are added, those
	 * limits have to be revisited or guaranteed to still hold.
	 */
	switch (type) {
	case FUNCTIONFS_RESUME:
		rem_type2 = FUNCTIONFS_SUSPEND;
		/* FALL THROUGH */
	case FUNCTIONFS_SUSPEND:
	case FUNCTIONFS_SETUP:
		rem_type1 = type;
		/* Discard all similar events */
		break;

	case FUNCTIONFS_BIND:
	case FUNCTIONFS_UNBIND:
	case FUNCTIONFS_DISABLE:
	case FUNCTIONFS_ENABLE:
		/* Discard everything other then power management. */
		rem_type1 = FUNCTIONFS_SUSPEND;
		rem_type2 = FUNCTIONFS_RESUME;
		neg = 1;
		break;

	default:
		WARN(1, "%d: unknown event, this should not happen\n", type);
		return;
	}

	{
		u8 *ev  = ffs->ev.types, *out = ev;
		unsigned n = ffs->ev.count;
		for (; n; --n, ++ev)
			if ((*ev == rem_type1 || *ev == rem_type2) == neg)
				*out++ = *ev;
			else
				pr_vdebug("purging event %d\n", *ev);
		ffs->ev.count = out - ffs->ev.types;
	}

	pr_vdebug("adding event %d\n", type);
	ffs->ev.types[ffs->ev.count++] = type;
	wake_up_locked(&ffs->ev.waitq);
	if (ffs->ffs_eventfd)
		eventfd_signal(ffs->ffs_eventfd, 1);

	ffs_log("exit: state %d setup_state %d flag %lu", ffs->state,
		ffs->setup_state, ffs->flags);
}

static void ffs_event_add(struct ffs_data *ffs,
			  enum usb_functionfs_event_type type)
{
	unsigned long flags;
	spin_lock_irqsave(&ffs->ev.waitq.lock, flags);
	__ffs_event_add(ffs, type);
	spin_unlock_irqrestore(&ffs->ev.waitq.lock, flags);
}

/* Bind/unbind USB function hooks *******************************************/

static int ffs_ep_addr2idx(struct ffs_data *ffs, u8 endpoint_address)
{
	int i;

	for (i = 1; i < ARRAY_SIZE(ffs->eps_addrmap); ++i)
		if (ffs->eps_addrmap[i] == endpoint_address)
			return i;
	return -ENOENT;
}

static int __ffs_func_bind_do_descs(enum ffs_entity_type type, u8 *valuep,
				    struct usb_descriptor_header *desc,
				    void *priv)
{
	struct usb_endpoint_descriptor *ds = (void *)desc;
	struct ffs_function *func = priv;
	struct ffs_ep *ffs_ep;
	unsigned ep_desc_id;
	int idx;
	static const char *speed_names[] = { "full", "high", "super" };

	ffs_log("enter");

	if (type != FFS_DESCRIPTOR)
		return 0;

	/*
	 * If ss_descriptors is not NULL, we are reading super speed
	 * descriptors; if hs_descriptors is not NULL, we are reading high
	 * speed descriptors; otherwise, we are reading full speed
	 * descriptors.
	 */
	if (func->function.ss_descriptors) {
		ep_desc_id = 2;
		func->function.ss_descriptors[(long)valuep] = desc;
	} else if (func->function.hs_descriptors) {
		ep_desc_id = 1;
		func->function.hs_descriptors[(long)valuep] = desc;
	} else {
		ep_desc_id = 0;
		func->function.fs_descriptors[(long)valuep]    = desc;
	}

	if (!desc || desc->bDescriptorType != USB_DT_ENDPOINT)
		return 0;

	idx = ffs_ep_addr2idx(func->ffs, ds->bEndpointAddress) - 1;
	if (idx < 0)
		return idx;

	ffs_ep = func->eps + idx;

	if (unlikely(ffs_ep->descs[ep_desc_id])) {
		pr_err("two %sspeed descriptors for EP %d\n",
			  speed_names[ep_desc_id],
			  ds->bEndpointAddress & USB_ENDPOINT_NUMBER_MASK);
		return -EINVAL;
	}
	ffs_ep->descs[ep_desc_id] = ds;

	ffs_dump_mem(": Original  ep desc", ds, ds->bLength);
	if (ffs_ep->ep) {
		ds->bEndpointAddress = ffs_ep->descs[0]->bEndpointAddress;
		if (!ds->wMaxPacketSize)
			ds->wMaxPacketSize = ffs_ep->descs[0]->wMaxPacketSize;
	} else {
		struct usb_request *req;
		struct usb_ep *ep;
		u8 bEndpointAddress;

		/*
		 * We back up bEndpointAddress because autoconfig overwrites
		 * it with physical endpoint address.
		 */
		bEndpointAddress = ds->bEndpointAddress;
		pr_vdebug("autoconfig\n");
		ep = usb_ep_autoconfig(func->gadget, ds);
		if (unlikely(!ep))
			return -ENOTSUPP;
		ep->driver_data = func->eps + idx;

		req = usb_ep_alloc_request(ep, GFP_KERNEL);
		if (unlikely(!req))
			return -ENOMEM;

		ffs_ep->ep  = ep;
		ffs_ep->req = req;
		func->eps_revmap[ds->bEndpointAddress &
				 USB_ENDPOINT_NUMBER_MASK] = idx + 1;
		/*
		 * If we use virtual address mapping, we restore
		 * original bEndpointAddress value.
		 */
		if (func->ffs->user_flags & FUNCTIONFS_VIRTUAL_ADDR)
			ds->bEndpointAddress = bEndpointAddress;
	}
	ffs_dump_mem(": Rewritten ep desc", ds, ds->bLength);

	ffs_log("exit");

	return 0;
}

static int __ffs_func_bind_do_nums(enum ffs_entity_type type, u8 *valuep,
				   struct usb_descriptor_header *desc,
				   void *priv)
{
	struct ffs_function *func = priv;
	unsigned idx;
	u8 newValue;

	ffs_log("enter: type %d", type);

	switch (type) {
	default:
	case FFS_DESCRIPTOR:
		/* Handled in previous pass by __ffs_func_bind_do_descs() */
		return 0;

	case FFS_INTERFACE:
		idx = *valuep;
		if (func->interfaces_nums[idx] < 0) {
			int id = usb_interface_id(func->conf, &func->function);
			if (unlikely(id < 0))
				return id;
			func->interfaces_nums[idx] = id;
		}
		newValue = func->interfaces_nums[idx];
		break;

	case FFS_STRING:
		/* String' IDs are allocated when fsf_data is bound to cdev */
		newValue = func->ffs->stringtabs[0]->strings[*valuep - 1].id;
		break;

	case FFS_ENDPOINT:
		/*
		 * USB_DT_ENDPOINT are handled in
		 * __ffs_func_bind_do_descs().
		 */
		if (desc->bDescriptorType == USB_DT_ENDPOINT)
			return 0;

		idx = (*valuep & USB_ENDPOINT_NUMBER_MASK) - 1;
		if (unlikely(!func->eps[idx].ep))
			return -EINVAL;

		{
			struct usb_endpoint_descriptor **descs;
			descs = func->eps[idx].descs;
			newValue = descs[descs[0] ? 0 : 1]->bEndpointAddress;
		}
		break;
	}

	pr_vdebug("%02x -> %02x\n", *valuep, newValue);
	*valuep = newValue;

	ffs_log("exit: newValue %d", newValue);

	return 0;
}

static int __ffs_func_bind_do_os_desc(enum ffs_os_desc_type type,
				      struct usb_os_desc_header *h, void *data,
				      unsigned len, void *priv)
{
	struct ffs_function *func = priv;
	u8 length = 0;

	ffs_log("enter: type %d", type);

	switch (type) {
	case FFS_OS_DESC_EXT_COMPAT: {
		struct usb_ext_compat_desc *desc = data;
		struct usb_os_desc_table *t;

		t = &func->function.os_desc_table[desc->bFirstInterfaceNumber];
		t->if_id = func->interfaces_nums[desc->bFirstInterfaceNumber];
		memcpy(t->os_desc->ext_compat_id, &desc->CompatibleID,
		       ARRAY_SIZE(desc->CompatibleID) +
		       ARRAY_SIZE(desc->SubCompatibleID));
		length = sizeof(*desc);
	}
		break;
	case FFS_OS_DESC_EXT_PROP: {
		struct usb_ext_prop_desc *desc = data;
		struct usb_os_desc_table *t;
		struct usb_os_desc_ext_prop *ext_prop;
		char *ext_prop_name;
		char *ext_prop_data;

		t = &func->function.os_desc_table[h->interface];
		t->if_id = func->interfaces_nums[h->interface];

		ext_prop = func->ffs->ms_os_descs_ext_prop_avail;
		func->ffs->ms_os_descs_ext_prop_avail += sizeof(*ext_prop);

		ext_prop->type = le32_to_cpu(desc->dwPropertyDataType);
		ext_prop->name_len = le16_to_cpu(desc->wPropertyNameLength);
		ext_prop->data_len = le32_to_cpu(*(u32 *)
			usb_ext_prop_data_len_ptr(data, ext_prop->name_len));
		length = ext_prop->name_len + ext_prop->data_len + 14;

		ext_prop_name = func->ffs->ms_os_descs_ext_prop_name_avail;
		func->ffs->ms_os_descs_ext_prop_name_avail +=
			ext_prop->name_len;

		ext_prop_data = func->ffs->ms_os_descs_ext_prop_data_avail;
		func->ffs->ms_os_descs_ext_prop_data_avail +=
			ext_prop->data_len;
		memcpy(ext_prop_data,
		       usb_ext_prop_data_ptr(data, ext_prop->name_len),
		       ext_prop->data_len);
		/* unicode data reported to the host as "WCHAR"s */
		switch (ext_prop->type) {
		case USB_EXT_PROP_UNICODE:
		case USB_EXT_PROP_UNICODE_ENV:
		case USB_EXT_PROP_UNICODE_LINK:
		case USB_EXT_PROP_UNICODE_MULTI:
			ext_prop->data_len *= 2;
			break;
		}
		ext_prop->data = ext_prop_data;

		memcpy(ext_prop_name, usb_ext_prop_name_ptr(data),
		       ext_prop->name_len);
		/* property name reported to the host as "WCHAR"s */
		ext_prop->name_len *= 2;
		ext_prop->name = ext_prop_name;

		t->os_desc->ext_prop_len +=
			ext_prop->name_len + ext_prop->data_len + 14;
		++t->os_desc->ext_prop_count;
		list_add_tail(&ext_prop->entry, &t->os_desc->ext_prop);
	}
		break;
	default:
		pr_vdebug("unknown descriptor: %d\n", type);
	}

	ffs_log("exit");

	return length;
}

static inline struct f_fs_opts *ffs_do_functionfs_bind(struct usb_function *f,
						struct usb_configuration *c)
{
	struct ffs_function *func = ffs_func_from_usb(f);
	struct f_fs_opts *ffs_opts =
		container_of(f->fi, struct f_fs_opts, func_inst);
	int ret;

	ENTER();

	ffs_log("enter");

	/*
	 * Legacy gadget triggers binding in functionfs_ready_callback,
	 * which already uses locking; taking the same lock here would
	 * cause a deadlock.
	 *
	 * Configfs-enabled gadgets however do need ffs_dev_lock.
	 */
	if (!ffs_opts->no_configfs)
		ffs_dev_lock();
	ret = ffs_opts->dev->desc_ready ? 0 : -ENODEV;
	func->ffs = ffs_opts->dev->ffs_data;
	if (!ffs_opts->no_configfs)
		ffs_dev_unlock();
	if (ret)
		return ERR_PTR(ret);

	func->conf = c;
	func->gadget = c->cdev->gadget;

	/*
	 * in drivers/usb/gadget/configfs.c:configfs_composite_bind()
	 * configurations are bound in sequence with list_for_each_entry,
	 * in each configuration its functions are bound in sequence
	 * with list_for_each_entry, so we assume no race condition
	 * with regard to ffs_opts->bound access
	 */
	if (!ffs_opts->refcnt) {
		ret = functionfs_bind(func->ffs, c->cdev);
		if (ret)
			return ERR_PTR(ret);
	}
	ffs_opts->refcnt++;
	func->function.strings = func->ffs->stringtabs;

	ffs_log("exit");

	return ffs_opts;
}

static int _ffs_func_bind(struct usb_configuration *c,
			  struct usb_function *f)
{
	struct ffs_function *func = ffs_func_from_usb(f);
	struct ffs_data *ffs = func->ffs;

	const int full = !!func->ffs->fs_descs_count;
	const int high = !!func->ffs->hs_descs_count;
	const int super = !!func->ffs->ss_descs_count;

	int fs_len, hs_len, ss_len, ret, i;
	struct ffs_ep *eps_ptr;

	/* Make it a single chunk, less management later on */
	vla_group(d);
	vla_item_with_sz(d, struct ffs_ep, eps, ffs->eps_count);
	vla_item_with_sz(d, struct usb_descriptor_header *, fs_descs,
		full ? ffs->fs_descs_count + 1 : 0);
	vla_item_with_sz(d, struct usb_descriptor_header *, hs_descs,
		high ? ffs->hs_descs_count + 1 : 0);
	vla_item_with_sz(d, struct usb_descriptor_header *, ss_descs,
		super ? ffs->ss_descs_count + 1 : 0);
	vla_item_with_sz(d, short, inums, ffs->interfaces_count);
	vla_item_with_sz(d, struct usb_os_desc_table, os_desc_table,
			 c->cdev->use_os_string ? ffs->interfaces_count : 0);
	vla_item_with_sz(d, char[16], ext_compat,
			 c->cdev->use_os_string ? ffs->interfaces_count : 0);
	vla_item_with_sz(d, struct usb_os_desc, os_desc,
			 c->cdev->use_os_string ? ffs->interfaces_count : 0);
	vla_item_with_sz(d, struct usb_os_desc_ext_prop, ext_prop,
			 ffs->ms_os_descs_ext_prop_count);
	vla_item_with_sz(d, char, ext_prop_name,
			 ffs->ms_os_descs_ext_prop_name_len);
	vla_item_with_sz(d, char, ext_prop_data,
			 ffs->ms_os_descs_ext_prop_data_len);
	vla_item_with_sz(d, char, raw_descs, ffs->raw_descs_length);
	char *vlabuf;

	ENTER();

	ffs_log("enter: state %d setup_state %d flag %lu", ffs->state,
		ffs->setup_state, ffs->flags);

	/* Has descriptors only for speeds gadget does not support */
	if (unlikely(!(full | high | super)))
		return -ENOTSUPP;

	/* Allocate a single chunk, less management later on */
	vlabuf = kzalloc(vla_group_size(d), GFP_KERNEL);
	if (unlikely(!vlabuf))
		return -ENOMEM;

	ffs->ms_os_descs_ext_prop_avail = vla_ptr(vlabuf, d, ext_prop);
	ffs->ms_os_descs_ext_prop_name_avail =
		vla_ptr(vlabuf, d, ext_prop_name);
	ffs->ms_os_descs_ext_prop_data_avail =
		vla_ptr(vlabuf, d, ext_prop_data);

	/* Copy descriptors  */
	memcpy(vla_ptr(vlabuf, d, raw_descs), ffs->raw_descs,
	       ffs->raw_descs_length);

	memset(vla_ptr(vlabuf, d, inums), 0xff, d_inums__sz);
	eps_ptr = vla_ptr(vlabuf, d, eps);
	for (i = 0; i < ffs->eps_count; i++)
		eps_ptr[i].num = -1;

	/* Save pointers
	 * d_eps == vlabuf, func->eps used to kfree vlabuf later
	*/
	func->eps             = vla_ptr(vlabuf, d, eps);
	func->interfaces_nums = vla_ptr(vlabuf, d, inums);

	/*
	 * Go through all the endpoint descriptors and allocate
	 * endpoints first, so that later we can rewrite the endpoint
	 * numbers without worrying that it may be described later on.
	 */
	if (likely(full)) {
		func->function.fs_descriptors = vla_ptr(vlabuf, d, fs_descs);
		fs_len = ffs_do_descs(ffs->fs_descs_count,
				      vla_ptr(vlabuf, d, raw_descs),
				      d_raw_descs__sz,
				      __ffs_func_bind_do_descs, func);
		if (unlikely(fs_len < 0)) {
			ret = fs_len;
			goto error;
		}
	} else {
		fs_len = 0;
	}

	if (likely(high)) {
		func->function.hs_descriptors = vla_ptr(vlabuf, d, hs_descs);
		hs_len = ffs_do_descs(ffs->hs_descs_count,
				      vla_ptr(vlabuf, d, raw_descs) + fs_len,
				      d_raw_descs__sz - fs_len,
				      __ffs_func_bind_do_descs, func);
		if (unlikely(hs_len < 0)) {
			ret = hs_len;
			goto error;
		}
	} else {
		hs_len = 0;
	}

	if (likely(super)) {
		func->function.ss_descriptors = vla_ptr(vlabuf, d, ss_descs);
		ss_len = ffs_do_descs(ffs->ss_descs_count,
				vla_ptr(vlabuf, d, raw_descs) + fs_len + hs_len,
				d_raw_descs__sz - fs_len - hs_len,
				__ffs_func_bind_do_descs, func);
		if (unlikely(ss_len < 0)) {
			ret = ss_len;
			goto error;
		}
	} else {
		ss_len = 0;
	}

	/*
	 * Now handle interface numbers allocation and interface and
	 * endpoint numbers rewriting.  We can do that in one go
	 * now.
	 */
	ret = ffs_do_descs(ffs->fs_descs_count +
			   (high ? ffs->hs_descs_count : 0) +
			   (super ? ffs->ss_descs_count : 0),
			   vla_ptr(vlabuf, d, raw_descs), d_raw_descs__sz,
			   __ffs_func_bind_do_nums, func);
	if (unlikely(ret < 0))
		goto error;

	func->function.os_desc_table = vla_ptr(vlabuf, d, os_desc_table);
	if (c->cdev->use_os_string) {
		for (i = 0; i < ffs->interfaces_count; ++i) {
			struct usb_os_desc *desc;

			desc = func->function.os_desc_table[i].os_desc =
				vla_ptr(vlabuf, d, os_desc) +
				i * sizeof(struct usb_os_desc);
			desc->ext_compat_id =
				vla_ptr(vlabuf, d, ext_compat) + i * 16;
			INIT_LIST_HEAD(&desc->ext_prop);
		}
		ret = ffs_do_os_descs(ffs->ms_os_descs_count,
				      vla_ptr(vlabuf, d, raw_descs) +
				      fs_len + hs_len + ss_len,
				      d_raw_descs__sz - fs_len - hs_len -
				      ss_len,
				      __ffs_func_bind_do_os_desc, func);
		if (unlikely(ret < 0))
			goto error;
	}
	func->function.os_desc_n =
		c->cdev->use_os_string ? ffs->interfaces_count : 0;

	/* And we're done */
	ffs_event_add(ffs, FUNCTIONFS_BIND);

	ffs_log("exit: state %d setup_state %d flag %lu", ffs->state,
		ffs->setup_state, ffs->flags);

	return 0;

error:
	/* XXX Do we need to release all claimed endpoints here? */
	ffs_log("exit: ret %d", ret);
	return ret;
}

static int ffs_func_bind(struct usb_configuration *c,
			 struct usb_function *f)
{
	struct f_fs_opts *ffs_opts = ffs_do_functionfs_bind(f, c);
	struct ffs_function *func = ffs_func_from_usb(f);
	int ret;

	ffs_log("enter");

	if (IS_ERR(ffs_opts))
		return PTR_ERR(ffs_opts);

	ret = _ffs_func_bind(c, f);
	if (ret && !--ffs_opts->refcnt)
		functionfs_unbind(func->ffs);

	ffs_log("exit: ret %d", ret);

	return ret;
}


/* Other USB function hooks *************************************************/

static void ffs_reset_work(struct work_struct *work)
{
	struct ffs_data *ffs = container_of(work,
		struct ffs_data, reset_work);

	ffs_log("enter");

	ffs_data_reset(ffs);

	ffs_log("exit");
}

static int ffs_func_set_alt(struct usb_function *f,
			    unsigned interface, unsigned alt)
{
	struct ffs_function *func = ffs_func_from_usb(f);
	struct ffs_data *ffs = func->ffs;
	int ret = 0, intf;

	ffs_log("enter");

	if (alt != (unsigned)-1) {
		intf = ffs_func_revmap_intf(func, interface);
		if (unlikely(intf < 0))
			return intf;
	}

	if (ffs->func) {
		ffs_func_eps_disable(ffs->func);
		ffs->func = NULL;
		/* matching put to allow LPM on disconnect */
		usb_gadget_autopm_put_async(ffs->gadget);
	}

	if (ffs->state == FFS_DEACTIVATED) {
		ffs->state = FFS_CLOSING;
		INIT_WORK(&ffs->reset_work, ffs_reset_work);
		schedule_work(&ffs->reset_work);
		return -ENODEV;
	}

	if (ffs->state != FFS_ACTIVE)
		return -ENODEV;

	if (alt == (unsigned)-1) {
		ffs->func = NULL;
		ffs_event_add(ffs, FUNCTIONFS_DISABLE);
		return 0;
	}

	ffs->func = func;
	ret = ffs_func_eps_enable(func);
	if (likely(ret >= 0)) {
		ffs_event_add(ffs, FUNCTIONFS_ENABLE);
		/* Disable USB LPM later on bus_suspend */
		usb_gadget_autopm_get_async(ffs->gadget);
	}

	ffs_log("exit: ret %d", ret);

	return ret;
}

static void ffs_func_disable(struct usb_function *f)
{
	ffs_log("enter");

	ffs_func_set_alt(f, 0, (unsigned)-1);

	ffs_log("exit");
}

static int ffs_func_setup(struct usb_function *f,
			  const struct usb_ctrlrequest *creq)
{
	struct ffs_function *func = ffs_func_from_usb(f);
	struct ffs_data *ffs = func->ffs;
	unsigned long flags;
	int ret;

	ENTER();

	ffs_log("enter");

	pr_vdebug("creq->bRequestType = %02x\n", creq->bRequestType);
	pr_vdebug("creq->bRequest     = %02x\n", creq->bRequest);
	pr_vdebug("creq->wValue       = %04x\n", le16_to_cpu(creq->wValue));
	pr_vdebug("creq->wIndex       = %04x\n", le16_to_cpu(creq->wIndex));
	pr_vdebug("creq->wLength      = %04x\n", le16_to_cpu(creq->wLength));

	/*
	 * Most requests directed to interface go through here
	 * (notable exceptions are set/get interface) so we need to
	 * handle them.  All other either handled by composite or
	 * passed to usb_configuration->setup() (if one is set).  No
	 * matter, we will handle requests directed to endpoint here
	 * as well (as it's straightforward) but what to do with any
	 * other request?
	 */
	if (ffs->state != FFS_ACTIVE)
		return -ENODEV;

	switch (creq->bRequestType & USB_RECIP_MASK) {
	case USB_RECIP_INTERFACE:
		ret = ffs_func_revmap_intf(func, le16_to_cpu(creq->wIndex));
		if (unlikely(ret < 0))
			return ret;
		break;

	case USB_RECIP_ENDPOINT:
		ret = ffs_func_revmap_ep(func, le16_to_cpu(creq->wIndex));
		if (unlikely(ret < 0))
			return ret;
		if (func->ffs->user_flags & FUNCTIONFS_VIRTUAL_ADDR)
			ret = func->ffs->eps_addrmap[ret];
		break;

	default:
		return -EOPNOTSUPP;
	}

	spin_lock_irqsave(&ffs->ev.waitq.lock, flags);
	ffs->ev.setup = *creq;
	ffs->ev.setup.wIndex = cpu_to_le16(ret);
	__ffs_event_add(ffs, FUNCTIONFS_SETUP);
	spin_unlock_irqrestore(&ffs->ev.waitq.lock, flags);

	ffs_log("exit");

	return creq->wLength == 0 ? USB_GADGET_DELAYED_STATUS : 0;
}

static void ffs_func_suspend(struct usb_function *f)
{
	ENTER();

	ffs_log("enter");

	ffs_event_add(ffs_func_from_usb(f)->ffs, FUNCTIONFS_SUSPEND);

	ffs_log("exit");
}

static void ffs_func_resume(struct usb_function *f)
{
	ENTER();

	ffs_log("enter");

	ffs_event_add(ffs_func_from_usb(f)->ffs, FUNCTIONFS_RESUME);

	ffs_log("exit");
}


/* Endpoint and interface numbers reverse mapping ***************************/

static int ffs_func_revmap_ep(struct ffs_function *func, u8 num)
{
	num = func->eps_revmap[num & USB_ENDPOINT_NUMBER_MASK];
	return num ? num : -EDOM;
}

static int ffs_func_revmap_intf(struct ffs_function *func, u8 intf)
{
	short *nums = func->interfaces_nums;
	unsigned count = func->ffs->interfaces_count;

	ffs_log("enter");

	for (; count; --count, ++nums) {
		if (*nums >= 0 && *nums == intf)
			return nums - func->interfaces_nums;
	}

	ffs_log("exit");

	return -EDOM;
}


/* Devices management *******************************************************/

static LIST_HEAD(ffs_devices);

static struct ffs_dev *_ffs_do_find_dev(const char *name)
{
	struct ffs_dev *dev;

	ffs_log("enter");

	list_for_each_entry(dev, &ffs_devices, entry) {
		if (!dev->name || !name)
			continue;
		if (strcmp(dev->name, name) == 0)
			return dev;
	}

	ffs_log("exit");

	return NULL;
}

/*
 * ffs_lock must be taken by the caller of this function
 */
static struct ffs_dev *_ffs_get_single_dev(void)
{
	struct ffs_dev *dev;

	ffs_log("enter");

	if (list_is_singular(&ffs_devices)) {
		dev = list_first_entry(&ffs_devices, struct ffs_dev, entry);
		if (dev->single)
			return dev;
	}

	ffs_log("exit");

	return NULL;
}

/*
 * ffs_lock must be taken by the caller of this function
 */
static struct ffs_dev *_ffs_find_dev(const char *name)
{
	struct ffs_dev *dev;

	ffs_log("enter");

	dev = _ffs_get_single_dev();
	if (dev)
		return dev;

	dev = _ffs_do_find_dev(name);

	ffs_log("exit");

	return dev;
}

/* Configfs support *********************************************************/

static inline struct f_fs_opts *to_ffs_opts(struct config_item *item)
{
	return container_of(to_config_group(item), struct f_fs_opts,
			    func_inst.group);
}

static void ffs_attr_release(struct config_item *item)
{
	struct f_fs_opts *opts = to_ffs_opts(item);

	usb_put_function_instance(&opts->func_inst);
}

static struct configfs_item_operations ffs_item_ops = {
	.release	= ffs_attr_release,
};

static struct config_item_type ffs_func_type = {
	.ct_item_ops	= &ffs_item_ops,
	.ct_owner	= THIS_MODULE,
};


/* Function registration interface ******************************************/

static struct ffs_inst_status *name_to_inst_status(
		const char *inst_name, bool create_inst)
{
	struct ffs_inst_status *inst_status;

	list_for_each_entry(inst_status, &inst_list, list) {
		if (!strncasecmp(inst_status->inst_name,
					inst_name, strlen(inst_name)))
			return inst_status;
	}

	if (!create_inst)
		return ERR_PTR(-ENODEV);

	inst_status = kzalloc(sizeof(struct ffs_inst_status),
					GFP_KERNEL);
	if (!inst_status)
		return ERR_PTR(-ENOMEM);

	mutex_init(&inst_status->ffs_lock);
	snprintf(inst_status->inst_name, INST_NAME_SIZE, inst_name);
	list_add_tail(&inst_status->list, &inst_list);

	return inst_status;
}

static int ffs_inst_exist_check(const char *inst_name)
{
	struct ffs_inst_status *inst_status;

	inst_status = name_to_inst_status(inst_name, false);
	if (IS_ERR(inst_status)) {
		pr_err_ratelimited(
				"%s: failed to find instance (%s)\n",
				__func__, inst_name);
		return -ENODEV;
	}

	mutex_lock(&inst_status->ffs_lock);

	if (unlikely(inst_status->inst_exist == false)) {
		mutex_unlock(&inst_status->ffs_lock);
		pr_err_ratelimited(
				"%s: f_fs instance (%s) has been freed already.\n",
				__func__, inst_name);
		return -ENODEV;
	}

	mutex_unlock(&inst_status->ffs_lock);

	return 0;
}

static void ffs_inst_clean(struct f_fs_opts *opts,
		const char *inst_name)
{
	struct ffs_inst_status *inst_status;

	inst_status = name_to_inst_status(inst_name, false);
	if (IS_ERR(inst_status)) {
		pr_err_ratelimited(
				"%s: failed to find instance (%s)\n",
				__func__, inst_name);
		return;
	}

	inst_status->opts = NULL;

	ffs_dev_lock();
	_ffs_free_dev(opts->dev);
	ffs_dev_unlock();
	kfree(opts);
}

static void ffs_inst_clean_delay(const char *inst_name)
{
	struct ffs_inst_status *inst_status;

	inst_status = name_to_inst_status(inst_name, false);
	if (IS_ERR(inst_status)) {
		pr_err_ratelimited(
				"%s: failed to find (%s) instance\n",
				__func__, inst_name);
		return;
	}

	mutex_lock(&inst_status->ffs_lock);

	if (unlikely(inst_status->inst_exist == false)) {
		if (inst_status->opts) {
			ffs_inst_clean(inst_status->opts, inst_name);
			pr_err_ratelimited("%s: Delayed free memory\n",
					__func__);
		}
		mutex_unlock(&inst_status->ffs_lock);
		return;
	}

	mutex_unlock(&inst_status->ffs_lock);
}

static void ffs_free_inst(struct usb_function_instance *f)
{
	struct f_fs_opts *opts;
	struct ffs_inst_status *inst_status;

	opts = to_f_fs_opts(f);

	inst_status = name_to_inst_status(opts->dev->name, false);
	if (IS_ERR(inst_status)) {
		ffs_log("failed to find (%s) instance\n",
				opts->dev->name);
		return;
	}

	mutex_lock(&inst_status->ffs_lock);
	if (opts->dev->ffs_data
			&& atomic_read(&opts->dev->ffs_data->opened)) {
		inst_status->inst_exist = false;
		mutex_unlock(&inst_status->ffs_lock);
		ffs_log("Dev is open, free mem when dev (%s) close\n",
				opts->dev->name);
		return;
	}

	ffs_inst_clean(opts, opts->dev->name);
	inst_status->inst_exist = false;
	mutex_unlock(&inst_status->ffs_lock);
}

#define MAX_INST_NAME_LEN	40

static int ffs_set_inst_name(struct usb_function_instance *fi, const char *name)
{
	struct f_fs_opts *opts, *opts_prev;
	struct ffs_data *ffs_data_tmp;
	char *ptr;
	const char *tmp;
	int name_len, ret;
	struct ffs_inst_status *inst_status;

	name_len = strlen(name) + 1;
	if (name_len > MAX_INST_NAME_LEN)
		return -ENAMETOOLONG;

	ptr = kstrndup(name, name_len, GFP_KERNEL);
	if (!ptr)
		return -ENOMEM;

	inst_status = name_to_inst_status(ptr, true);
	if (IS_ERR(inst_status)) {
		ffs_log("failed to create status struct for (%s) instance\n",
				ptr);
		return -EINVAL;
	}

	mutex_lock(&inst_status->ffs_lock);
	opts_prev = inst_status->opts;
	if (opts_prev) {
		mutex_unlock(&inst_status->ffs_lock);
		ffs_log("instance (%s): prev inst do not freed yet\n",
				inst_status->inst_name);
		return -EBUSY;
	}
	mutex_unlock(&inst_status->ffs_lock);

	opts = to_f_fs_opts(fi);
	tmp = NULL;

	ffs_dev_lock();

	tmp = opts->dev->name_allocated ? opts->dev->name : NULL;
	ret = _ffs_name_dev(opts->dev, ptr);
	if (ret) {
		kfree(ptr);
		ffs_dev_unlock();
		return ret;
	}
	opts->dev->name_allocated = true;

	/*
	 * If ffs instance is freed and created once, new allocated
	 * opts->dev need to initialize opts->dev->ffs_data, and
	 * ffs_private_data also need to update new allocated opts->dev
	 * address.
	 */
	ffs_data_tmp = inst_status->ffs_data;
	if (ffs_data_tmp)
		opts->dev->ffs_data = ffs_data_tmp;

	if (opts->dev->ffs_data)
		opts->dev->ffs_data->private_data = opts->dev;

	ffs_dev_unlock();

	kfree(tmp);

	mutex_lock(&inst_status->ffs_lock);
	inst_status->inst_exist = true;
	inst_status->opts = opts;
	mutex_unlock(&inst_status->ffs_lock);

	return 0;
}

static struct usb_function_instance *ffs_alloc_inst(void)
{
	struct f_fs_opts *opts;
	struct ffs_dev *dev;

	opts = kzalloc(sizeof(*opts), GFP_KERNEL);
	if (!opts)
		return ERR_PTR(-ENOMEM);

	opts->func_inst.set_inst_name = ffs_set_inst_name;
	opts->func_inst.free_func_inst = ffs_free_inst;
	ffs_dev_lock();
	dev = _ffs_alloc_dev();
	ffs_dev_unlock();
	if (IS_ERR(dev)) {
		kfree(opts);
		return ERR_CAST(dev);
	}
	opts->dev = dev;
	dev->opts = opts;

	config_group_init_type_name(&opts->func_inst.group, "",
				    &ffs_func_type);
	return &opts->func_inst;
}

static void ffs_free(struct usb_function *f)
{
	kfree(ffs_func_from_usb(f));
}

static void ffs_func_unbind(struct usb_configuration *c,
			    struct usb_function *f)
{
	struct ffs_function *func = ffs_func_from_usb(f);
	struct ffs_data *ffs = func->ffs;
	struct f_fs_opts *opts =
		container_of(f->fi, struct f_fs_opts, func_inst);
	struct ffs_ep *ep = func->eps;
	unsigned count = ffs->eps_count;
	unsigned long flags;

	ENTER();

	ffs_log("enter: state %d setup_state %d flag %lu", ffs->state,
		ffs->setup_state, ffs->flags);

	if (ffs->func == func) {
		ffs_func_eps_disable(func);
		ffs->func = NULL;
	}

	if (!--opts->refcnt)
		functionfs_unbind(ffs);

	/* cleanup after autoconfig */
	spin_lock_irqsave(&func->ffs->eps_lock, flags);
	do {
		if (ep->ep && ep->req)
			usb_ep_free_request(ep->ep, ep->req);
		ep->req = NULL;
		ep->ep = NULL;
		++ep;
	} while (--count);
	spin_unlock_irqrestore(&func->ffs->eps_lock, flags);
	kfree(func->eps);
	func->eps = NULL;
	/*
	 * eps, descriptors and interfaces_nums are allocated in the
	 * same chunk so only one free is required.
	 */
	func->function.fs_descriptors = NULL;
	func->function.hs_descriptors = NULL;
	func->function.ss_descriptors = NULL;
	func->interfaces_nums = NULL;

	ffs_event_add(ffs, FUNCTIONFS_UNBIND);

	ffs_log("exit: state %d setup_state %d flag %lu", ffs->state,
	ffs->setup_state, ffs->flags);
}

static struct usb_function *ffs_alloc(struct usb_function_instance *fi)
{
	struct ffs_function *func;

	ENTER();

	func = kzalloc(sizeof(*func), GFP_KERNEL);
	if (unlikely(!func))
		return ERR_PTR(-ENOMEM);

	func->function.name    = "Function FS Gadget";

	func->function.bind    = ffs_func_bind;
	func->function.unbind  = ffs_func_unbind;
	func->function.set_alt = ffs_func_set_alt;
	func->function.disable = ffs_func_disable;
	func->function.setup   = ffs_func_setup;
	func->function.suspend = ffs_func_suspend;
	func->function.resume  = ffs_func_resume;
	func->function.free_func = ffs_free;

	return &func->function;
}

/*
 * ffs_lock must be taken by the caller of this function
 */
static struct ffs_dev *_ffs_alloc_dev(void)
{
	struct ffs_dev *dev;
	int ret;

	if (_ffs_get_single_dev())
			return ERR_PTR(-EBUSY);

	dev = kzalloc(sizeof(*dev), GFP_KERNEL);
	if (!dev)
		return ERR_PTR(-ENOMEM);

	if (list_empty(&ffs_devices)) {
		ret = functionfs_init();
		if (ret) {
			kfree(dev);
			return ERR_PTR(ret);
		}
	}

	list_add(&dev->entry, &ffs_devices);

	return dev;
}

/*
 * ffs_lock must be taken by the caller of this function
 * The caller is responsible for "name" being available whenever f_fs needs it
 */
static int _ffs_name_dev(struct ffs_dev *dev, const char *name)
{
	struct ffs_dev *existing;

	ffs_log("enter");

	existing = _ffs_do_find_dev(name);
	if (existing)
		return -EBUSY;

	dev->name = name;

	ffs_log("exit");

	return 0;
}

/*
 * The caller is responsible for "name" being available whenever f_fs needs it
 */
int ffs_name_dev(struct ffs_dev *dev, const char *name)
{
	int ret;

	ffs_log("enter");

	ffs_dev_lock();
	ret = _ffs_name_dev(dev, name);
	ffs_dev_unlock();

	ffs_log("exit");

	return ret;
}
EXPORT_SYMBOL_GPL(ffs_name_dev);

int ffs_single_dev(struct ffs_dev *dev)
{
	int ret;

	ffs_log("enter");

	ret = 0;
	ffs_dev_lock();

	if (!list_is_singular(&ffs_devices))
		ret = -EBUSY;
	else
		dev->single = true;

	ffs_dev_unlock();

	ffs_log("exit");

	return ret;
}
EXPORT_SYMBOL_GPL(ffs_single_dev);

/*
 * ffs_lock must be taken by the caller of this function
 */
static void _ffs_free_dev(struct ffs_dev *dev)
{

	ffs_log("enter");

	list_del(&dev->entry);
	if (dev->name_allocated)
		kfree(dev->name);
	kfree(dev);
	if (list_empty(&ffs_devices))
		functionfs_cleanup();

	ffs_log("exit");
}

static void *ffs_acquire_dev(const char *dev_name)
{
	struct ffs_dev *ffs_dev;

	ENTER();

	ffs_log("enter");

	ffs_dev_lock();

	ffs_dev = _ffs_find_dev(dev_name);
	if (!ffs_dev)
		ffs_dev = ERR_PTR(-ENOENT);
	else if (ffs_dev->mounted)
		ffs_dev = ERR_PTR(-EBUSY);
	else if (ffs_dev->ffs_acquire_dev_callback &&
	    ffs_dev->ffs_acquire_dev_callback(ffs_dev))
		ffs_dev = ERR_PTR(-ENOENT);
	else
		ffs_dev->mounted = true;

	ffs_dev_unlock();

	ffs_log("exit");

	return ffs_dev;
}

static void ffs_release_dev(struct ffs_data *ffs_data)
{
	struct ffs_dev *ffs_dev;

	ENTER();

	ffs_log("enter");

	ffs_dev_lock();

	ffs_dev = ffs_data->private_data;
	if (ffs_dev) {
		ffs_dev->mounted = false;

		if (ffs_dev->ffs_release_dev_callback)
			ffs_dev->ffs_release_dev_callback(ffs_dev);
	}

	ffs_dev_unlock();

	ffs_log("exit");
}

static int ffs_ready(struct ffs_data *ffs)
{
	struct ffs_dev *ffs_obj;
	int ret = 0;

	ENTER();

	ffs_log("enter");

	ffs_dev_lock();

	ffs_obj = ffs->private_data;
	if (!ffs_obj) {
		ret = -EINVAL;
		goto done;
	}
	if (WARN_ON(ffs_obj->desc_ready)) {
		ret = -EBUSY;
		goto done;
	}

	ffs_obj->desc_ready = true;
	ffs_obj->ffs_data = ffs;

	if (ffs_obj->ffs_ready_callback) {
		ret = ffs_obj->ffs_ready_callback(ffs);
		if (ret)
			goto done;
	}

	set_bit(FFS_FL_CALL_CLOSED_CALLBACK, &ffs->flags);
done:
	ffs_dev_unlock();

	ffs_log("exit");

	return ret;
}

static void ffs_closed(struct ffs_data *ffs)
{
	struct ffs_dev *ffs_obj;
	struct f_fs_opts *opts;
	struct config_item *ci;

	ENTER();

	ffs_log("enter");

	ffs_dev_lock();

	ffs_obj = ffs->private_data;
	if (!ffs_obj) {
		ffs_dev_unlock();
		goto done;
	}

	ffs_obj->desc_ready = false;

	if (test_and_clear_bit(FFS_FL_CALL_CLOSED_CALLBACK, &ffs->flags) &&
	    ffs_obj->ffs_closed_callback)
		ffs_obj->ffs_closed_callback(ffs);

	if (ffs_obj->opts) {
		opts = ffs_obj->opts;
	} else {
		ffs_dev_unlock();
		goto done;
	}

	smp_mb__before_atomic();
	if (opts->no_configfs || !opts->func_inst.group.cg_item.ci_parent
	    || !atomic_read(&opts->func_inst.group.cg_item.ci_kref.refcount)) {
		ffs_dev_unlock();
		goto done;
	}

	ci = opts->func_inst.group.cg_item.ci_parent->ci_parent;
	ffs_dev_unlock();

	if (test_bit(FFS_FL_BOUND, &ffs->flags)) {
		unregister_gadget_item(ci);
		ffs_log("unreg gadget done");
	}
	return;
done:
	ffs_log("exit");
}

/* Misc helper functions ****************************************************/

static int ffs_mutex_lock(struct mutex *mutex, unsigned nonblock)
{
	return nonblock
		? likely(mutex_trylock(mutex)) ? 0 : -EAGAIN
		: mutex_lock_interruptible(mutex);
}

static char *ffs_prepare_buffer(const char __user *buf, size_t len)
{
	char *data;

	if (unlikely(!len))
		return NULL;

	data = kmalloc(len, GFP_KERNEL);
	if (unlikely(!data))
		return ERR_PTR(-ENOMEM);

	if (unlikely(copy_from_user(data, buf, len))) {
		kfree(data);
		return ERR_PTR(-EFAULT);
	}

	pr_vdebug("Buffer from user space:\n");
	ffs_dump_mem("", data, len);

	return data;
}

DECLARE_USB_FUNCTION_INIT(ffs, ffs_alloc_inst, ffs_alloc);

static int ffs_init(void)
{
	ffs_ipc_log = ipc_log_context_create(NUM_PAGES, "f_fs", 0);
	if (IS_ERR_OR_NULL(ffs_ipc_log))
		ffs_ipc_log =  NULL;

	return 0;
}
module_init(ffs_init);

static void __exit ffs_exit(void)
{
	struct ffs_inst_status *inst_status, *inst_status_tmp = NULL;

	list_for_each_entry(inst_status, &inst_list, list) {
		if (inst_status_tmp) {
			list_del(&inst_status_tmp->list);
			kfree(inst_status_tmp);
		}
		inst_status_tmp = inst_status;
	}
	if (inst_status_tmp) {
		list_del(&inst_status_tmp->list);
		kfree(inst_status_tmp);
	}

	if (ffs_ipc_log) {
		ipc_log_context_destroy(ffs_ipc_log);
		ffs_ipc_log = NULL;
	}
}
module_exit(ffs_exit);

MODULE_LICENSE("GPL");
MODULE_AUTHOR("Michal Nazarewicz");<|MERGE_RESOLUTION|>--- conflicted
+++ resolved
@@ -1141,14 +1141,10 @@
 
 	ENTER();
 
-<<<<<<< HEAD
 	ffs_log("enter:state %d setup_state %d flag %lu", epfile->ffs->state,
 		epfile->ffs->setup_state, epfile->ffs->flags);
 
-	spin_lock_irq(&epfile->ffs->eps_lock);
-=======
 	spin_lock_irqsave(&epfile->ffs->eps_lock, flags);
->>>>>>> f9991115
 
 	if (likely(io_data && io_data->ep && io_data->req))
 		value = usb_ep_dequeue(io_data->ep, io_data->req);
