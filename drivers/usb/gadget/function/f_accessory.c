--- conflicted
+++ resolved
@@ -1360,25 +1360,17 @@
 	INIT_DELAYED_WORK(&dev->start_work, acc_start_work);
 	INIT_WORK(&dev->hid_work, acc_hid_work);
 
-<<<<<<< HEAD
-=======
 	dev->ref = ref;
 	if (cmpxchg_relaxed(&ref->acc_dev, NULL, dev)) {
 		ret = -EBUSY;
 		goto err_free_dev;
 	}
 
->>>>>>> 0566f652
 	ret = misc_register(&acc_device);
 	if (ret)
 		goto err_zap_ptr;
 
-<<<<<<< HEAD
-	_acc_dev = dev;
-
-=======
 	kref_init(&ref->kref);
->>>>>>> 0566f652
 	return 0;
 
 err_zap_ptr:
