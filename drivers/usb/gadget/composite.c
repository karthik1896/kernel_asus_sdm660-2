--- conflicted
+++ resolved
@@ -890,16 +890,12 @@
 	}
 
 done:
-<<<<<<< HEAD
-	usb_gadget_vbus_draw(gadget, USB_VBUS_DRAW(gadget->speed));
-=======
-	if (power <= USB_SELF_POWER_VBUS_MAX_DRAW)
+	if (USB_VBUS_DRAW(gadget->speed) <= USB_SELF_POWER_VBUS_MAX_DRAW)
 		usb_gadget_set_selfpowered(gadget);
 	else
 		usb_gadget_clear_selfpowered(gadget);
 
-	usb_gadget_vbus_draw(gadget, power);
->>>>>>> 96b09cba
+	usb_gadget_vbus_draw(gadget, USB_VBUS_DRAW(gadget->speed));
 	if (result >= 0 && cdev->delayed_status)
 		result = USB_GADGET_DELAYED_STATUS;
 	return result;
@@ -2405,17 +2401,10 @@
 				f->resume(f);
 		}
 
-<<<<<<< HEAD
+		if (USB_VBUS_DRAW(gadget->speed) > USB_SELF_POWER_VBUS_MAX_DRAW)
+			usb_gadget_clear_selfpowered(gadget);
+
 		usb_gadget_vbus_draw(gadget, USB_VBUS_DRAW(gadget->speed));
-=======
-		maxpower = cdev->config->MaxPower;
-
-		if (maxpower > USB_SELF_POWER_VBUS_MAX_DRAW)
-			usb_gadget_clear_selfpowered(gadget);
-
-		usb_gadget_vbus_draw(gadget, maxpower ?
-			maxpower : CONFIG_USB_GADGET_VBUS_DRAW);
->>>>>>> 96b09cba
 	}
 
 	spin_unlock_irqrestore(&cdev->lock, flags);
