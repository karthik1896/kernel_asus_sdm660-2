--- conflicted
+++ resolved
@@ -1113,11 +1113,7 @@
 
 
 static struct binder_ref *binder_get_ref(struct binder_proc *proc,
-<<<<<<< HEAD
-					 uint32_t desc, bool need_strong_ref)
-=======
 					 u32 desc, bool need_strong_ref)
->>>>>>> 2f0de519
 {
 	struct rb_node *n = proc->refs_by_desc.rb_node;
 	struct binder_ref *ref;
@@ -2121,13 +2117,9 @@
 		goto err_bad_offset;
 	}
 	if (!IS_ALIGNED(extra_buffers_size, sizeof(u64))) {
-		binder_user_error("%d:%d got transaction with unaligned buffers size, %lld\n",
+		binder_user_error("%d:%d got transaction with unaligned buffers size, %llu\n",
 				  proc->pid, thread->pid,
-<<<<<<< HEAD
 				  (u64)extra_buffers_size);
-=======
-				  extra_buffers_size);
->>>>>>> 2f0de519
 		return_error = BR_FAILED_REPLY;
 		goto err_bad_offset;
 	}
