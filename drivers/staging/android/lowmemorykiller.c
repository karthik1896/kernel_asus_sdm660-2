/* drivers/misc/lowmemorykiller.c
 *
 * The lowmemorykiller driver lets user-space specify a set of memory thresholds
 * where processes with a range of oom_score_adj values will get killed. Specify
 * the minimum oom_score_adj values in
 * /sys/module/lowmemorykiller/parameters/adj and the number of free pages in
 * /sys/module/lowmemorykiller/parameters/minfree. Both files take a comma
 * separated list of numbers in ascending order.
 *
 * For example, write "0,8" to /sys/module/lowmemorykiller/parameters/adj and
 * "1024,4096" to /sys/module/lowmemorykiller/parameters/minfree to kill
 * processes with a oom_score_adj value of 8 or higher when the free memory
 * drops below 4096 pages and kill processes with a oom_score_adj value of 0 or
 * higher when the free memory drops below 1024 pages.
 *
 * The driver considers memory used for caches to be free, but if a large
 * percentage of the cached memory is locked this can be very inaccurate
 * and processes may not get killed until the normal oom killer is triggered.
 *
 * Copyright (C) 2007-2008 Google, Inc.
 *
 * This software is licensed under the terms of the GNU General Public
 * License version 2, as published by the Free Software Foundation, and
 * may be copied, distributed, and modified under those terms.
 *
 * This program is distributed in the hope that it will be useful,
 * but WITHOUT ANY WARRANTY; without even the implied warranty of
 * MERCHANTABILITY or FITNESS FOR A PARTICULAR PURPOSE.  See the
 * GNU General Public License for more details.
 *
 */

#define pr_fmt(fmt) KBUILD_MODNAME ": " fmt

#include <linux/init.h>
#include <linux/moduleparam.h>
#include <linux/kernel.h>
#include <linux/mm.h>
#include <linux/oom.h>
#include <linux/sched.h>
#include <linux/swap.h>
#include <linux/rcupdate.h>
#include <linux/profile.h>
#include <linux/notifier.h>
#include <linux/mutex.h>
#include <linux/delay.h>
#include <linux/swap.h>
#include <linux/fs.h>
#include <linux/cpuset.h>
#include <linux/vmpressure.h>
#include <linux/zcache.h>
#include <linux/circ_buf.h>
#include <linux/proc_fs.h>
#include <linux/slab.h>
<<<<<<< HEAD
=======
#include <linux/poll.h>
>>>>>>> a44aaea4

#define CREATE_TRACE_POINTS
#include <trace/events/almk.h>

#ifdef CONFIG_HIGHMEM
#define _ZONE ZONE_HIGHMEM
#else
#define _ZONE ZONE_NORMAL
#endif

#define CREATE_TRACE_POINTS
#include "trace/lowmemorykiller.h"

static uint32_t lowmem_debug_level = 1;
static short lowmem_adj[6] = {
	0,
	1,
	6,
	12,
};
static int lowmem_adj_size = 4;
static int lowmem_minfree[6] = {
	3 * 512,	/* 6MB */
	2 * 1024,	/* 8MB */
	4 * 1024,	/* 16MB */
	16 * 1024,	/* 64MB */
};
static int lowmem_minfree_size = 4;
static int lmk_fast_run = 1;

static unsigned long lowmem_deathpending_timeout;

#define lowmem_print(level, x...)			\
	do {						\
		if (lowmem_debug_level >= (level))	\
			pr_info(x);			\
	} while (0)


static DECLARE_WAIT_QUEUE_HEAD(event_wait);
static DEFINE_SPINLOCK(lmk_event_lock);
static struct circ_buf event_buffer;
#define MAX_BUFFERED_EVENTS 8
#define MAX_TASKNAME 128

struct lmk_event {
	char taskname[MAX_TASKNAME];
	pid_t pid;
	uid_t uid;
	pid_t group_leader_pid;
	unsigned long min_flt;
	unsigned long maj_flt;
	unsigned long rss_in_pages;
	short oom_score_adj;
	short min_score_adj;
	unsigned long long start_time;
	struct list_head list;
};

void handle_lmk_event(struct task_struct *selected, int selected_tasksize,
		      short min_score_adj)
{
	int head;
	int tail;
	struct lmk_event *events;
	struct lmk_event *event;
<<<<<<< HEAD
	int res;
	char taskname[MAX_TASKNAME];

	res = get_cmdline(selected, taskname, MAX_TASKNAME - 1);

	/* No valid process name means this is definitely not associated with a
	 * userspace activity.
	 */

	if (res <= 0 || res >= MAX_TASKNAME)
		return;

	taskname[res] = '\0';
=======
>>>>>>> a44aaea4

	spin_lock(&lmk_event_lock);

	head = event_buffer.head;
	tail = READ_ONCE(event_buffer.tail);

	/* Do not continue to log if no space remains in the buffer. */
	if (CIRC_SPACE(head, tail, MAX_BUFFERED_EVENTS) < 1) {
		spin_unlock(&lmk_event_lock);
		return;
	}

	events = (struct lmk_event *) event_buffer.buf;
	event = &events[head];

<<<<<<< HEAD
	memcpy(event->taskname, taskname, res + 1);
=======
	strncpy(event->taskname, selected->comm, MAX_TASKNAME);
>>>>>>> a44aaea4

	event->pid = selected->pid;
	event->uid = from_kuid_munged(current_user_ns(), task_uid(selected));
	if (selected->group_leader)
		event->group_leader_pid = selected->group_leader->pid;
	else
		event->group_leader_pid = -1;
	event->min_flt = selected->min_flt;
	event->maj_flt = selected->maj_flt;
	event->oom_score_adj = selected->signal->oom_score_adj;
	event->start_time = nsec_to_clock_t(selected->real_start_time);
	event->rss_in_pages = selected_tasksize;
	event->min_score_adj = min_score_adj;

	event_buffer.head = (head + 1) & (MAX_BUFFERED_EVENTS - 1);

	spin_unlock(&lmk_event_lock);

	wake_up_interruptible(&event_wait);
}

static int lmk_event_show(struct seq_file *s, void *unused)
{
	struct lmk_event *events = (struct lmk_event *) event_buffer.buf;
	int head;
	int tail;
	struct lmk_event *event;

	spin_lock(&lmk_event_lock);

	head = event_buffer.head;
	tail = event_buffer.tail;

	if (head == tail) {
		spin_unlock(&lmk_event_lock);
		return -EAGAIN;
	}

	event = &events[tail];

	seq_printf(s, "%lu %lu %lu %lu %lu %lu %hd %hd %llu\n%s\n",
		(unsigned long) event->pid, (unsigned long) event->uid,
		(unsigned long) event->group_leader_pid, event->min_flt,
		event->maj_flt, event->rss_in_pages, event->oom_score_adj,
		event->min_score_adj, event->start_time, event->taskname);

	event_buffer.tail = (tail + 1) & (MAX_BUFFERED_EVENTS - 1);

	spin_unlock(&lmk_event_lock);
	return 0;
}

static unsigned int lmk_event_poll(struct file *file, poll_table *wait)
{
	int ret = 0;

	poll_wait(file, &event_wait, wait);
	spin_lock(&lmk_event_lock);
	if (event_buffer.head != event_buffer.tail)
		ret = POLLIN;
	spin_unlock(&lmk_event_lock);
	return ret;
}

static int lmk_event_open(struct inode *inode, struct file *file)
{
	return single_open(file, lmk_event_show, inode->i_private);
}

static const struct file_operations event_file_ops = {
	.open = lmk_event_open,
	.poll = lmk_event_poll,
	.read = seq_read
};

static void lmk_event_init(void)
{
	struct proc_dir_entry *entry;

	event_buffer.head = 0;
	event_buffer.tail = 0;
	event_buffer.buf = kmalloc(
		sizeof(struct lmk_event) * MAX_BUFFERED_EVENTS, GFP_KERNEL);
	if (!event_buffer.buf)
		return;
	entry = proc_create("lowmemorykiller", 0, NULL, &event_file_ops);
	if (!entry)
		pr_err("error creating kernel lmk event file\n");
}

static unsigned long lowmem_count(struct shrinker *s,
				  struct shrink_control *sc)
{
	return global_page_state(NR_ACTIVE_ANON) +
		global_page_state(NR_ACTIVE_FILE) +
		global_page_state(NR_INACTIVE_ANON) +
		global_page_state(NR_INACTIVE_FILE);
}

static atomic_t shift_adj = ATOMIC_INIT(0);
static short adj_max_shift = 353;
module_param_named(adj_max_shift, adj_max_shift, short,
                   S_IRUGO | S_IWUSR);

/* User knob to enable/disable adaptive lmk feature */
static int enable_adaptive_lmk;
module_param_named(enable_adaptive_lmk, enable_adaptive_lmk, int,
		   S_IRUGO | S_IWUSR);

/*
 * This parameter controls the behaviour of LMK when vmpressure is in
 * the range of 90-94. Adaptive lmk triggers based on number of file
 * pages wrt vmpressure_file_min, when vmpressure is in the range of
 * 90-94. Usually this is a pseudo minfree value, higher than the
 * highest configured value in minfree array.
 */
static int vmpressure_file_min;
module_param_named(vmpressure_file_min, vmpressure_file_min, int,
		   S_IRUGO | S_IWUSR);

enum {
	VMPRESSURE_NO_ADJUST = 0,
	VMPRESSURE_ADJUST_ENCROACH,
	VMPRESSURE_ADJUST_NORMAL,
};

int adjust_minadj(short *min_score_adj)
{
	int ret = VMPRESSURE_NO_ADJUST;

	if (!enable_adaptive_lmk)
		return 0;

	if (atomic_read(&shift_adj) &&
	    (*min_score_adj > adj_max_shift)) {
		if (*min_score_adj == OOM_SCORE_ADJ_MAX + 1)
			ret = VMPRESSURE_ADJUST_ENCROACH;
		else
			ret = VMPRESSURE_ADJUST_NORMAL;
		*min_score_adj = adj_max_shift;
	}
	atomic_set(&shift_adj, 0);

	return ret;
}

static int lmk_vmpressure_notifier(struct notifier_block *nb,
				   unsigned long action, void *data)
{
	int other_free = 0, other_file = 0;
	unsigned long pressure = action;
	int array_size = ARRAY_SIZE(lowmem_adj);

	if (!enable_adaptive_lmk)
		return 0;

	if (pressure >= 95) {
		other_file = global_page_state(NR_FILE_PAGES) + zcache_pages() -
			global_page_state(NR_SHMEM) -
			total_swapcache_pages();
		other_free = global_page_state(NR_FREE_PAGES);

		atomic_set(&shift_adj, 1);
		trace_almk_vmpressure(pressure, other_free, other_file);
	} else if (pressure >= 90) {
		if (lowmem_adj_size < array_size)
			array_size = lowmem_adj_size;
		if (lowmem_minfree_size < array_size)
			array_size = lowmem_minfree_size;

		other_file = global_page_state(NR_FILE_PAGES) + zcache_pages() -
			global_page_state(NR_SHMEM) -
			total_swapcache_pages();

		other_free = global_page_state(NR_FREE_PAGES);

		if ((other_free < lowmem_minfree[array_size - 1]) &&
		    (other_file < vmpressure_file_min)) {
			atomic_set(&shift_adj, 1);
			trace_almk_vmpressure(pressure, other_free, other_file);
		}
	} else if (atomic_read(&shift_adj)) {
		other_file = global_page_state(NR_FILE_PAGES) + zcache_pages() -
			global_page_state(NR_SHMEM) -
			total_swapcache_pages();
		other_free = global_page_state(NR_FREE_PAGES);

		/*
		 * shift_adj would have been set by a previous invocation
		 * of notifier, which is not followed by a lowmem_shrink yet.
		 * Since vmpressure has improved, reset shift_adj to avoid
		 * false adaptive LMK trigger.
		 */
		trace_almk_vmpressure(pressure, other_free, other_file);
		atomic_set(&shift_adj, 0);
	}

	return 0;
}

static struct notifier_block lmk_vmpr_nb = {
	.notifier_call = lmk_vmpressure_notifier,
};

static int test_task_flag(struct task_struct *p, int flag)
{
	struct task_struct *t;

	for_each_thread(p, t) {
		task_lock(t);
		if (test_tsk_thread_flag(t, flag)) {
			task_unlock(t);
			return 1;
		}
		task_unlock(t);
	}

	return 0;
}

static int test_task_state(struct task_struct *p, int state)
{
	struct task_struct *t;

	for_each_thread(p, t) {
		task_lock(t);
		if (t->state & state) {
			task_unlock(t);
			return 1;
		}
		task_unlock(t);
	}

	return 0;
}

static DEFINE_MUTEX(scan_mutex);

int can_use_cma_pages(gfp_t gfp_mask)
{
	int can_use = 0;
	int mtype = gfpflags_to_migratetype(gfp_mask);
	int i = 0;
	int *mtype_fallbacks = get_migratetype_fallbacks(mtype);

	if (is_migrate_cma(mtype)) {
		can_use = 1;
	} else {
		for (i = 0;; i++) {
			int fallbacktype = mtype_fallbacks[i];

			if (is_migrate_cma(fallbacktype)) {
				can_use = 1;
				break;
			}

			if (fallbacktype == MIGRATE_TYPES)
				break;
		}
	}
	return can_use;
}

void tune_lmk_zone_param(struct zonelist *zonelist, int classzone_idx,
					int *other_free, int *other_file,
					int use_cma_pages)
{
	struct zone *zone;
	struct zoneref *zoneref;
	int zone_idx;

	for_each_zone_zonelist(zone, zoneref, zonelist, MAX_NR_ZONES) {
		zone_idx = zonelist_zone_idx(zoneref);
		if (zone_idx == ZONE_MOVABLE) {
			if (!use_cma_pages && other_free)
				*other_free -=
				    zone_page_state(zone, NR_FREE_CMA_PAGES);
			continue;
		}

		if (zone_idx > classzone_idx) {
			if (other_free != NULL)
				*other_free -= zone_page_state(zone,
							       NR_FREE_PAGES);
			if (other_file != NULL)
				*other_file -= zone_page_state(zone,
							       NR_FILE_PAGES)
					- zone_page_state(zone, NR_SHMEM)
					- zone_page_state(zone, NR_SWAPCACHE);
		} else if (zone_idx < classzone_idx) {
			if (zone_watermark_ok(zone, 0, 0, classzone_idx, 0) &&
			    other_free) {
				if (!use_cma_pages) {
					*other_free -= min(
					  zone->lowmem_reserve[classzone_idx] +
					  zone_page_state(
					    zone, NR_FREE_CMA_PAGES),
					  zone_page_state(
					    zone, NR_FREE_PAGES));
				} else {
					*other_free -=
					  zone->lowmem_reserve[classzone_idx];
				}
			} else {
				if (other_free)
					*other_free -=
					  zone_page_state(zone, NR_FREE_PAGES);
			}
		}
	}
}

#ifdef CONFIG_HIGHMEM
void adjust_gfp_mask(gfp_t *gfp_mask)
{
	struct zone *preferred_zone;
	struct zonelist *zonelist;
	enum zone_type high_zoneidx;

	if (current_is_kswapd()) {
		zonelist = node_zonelist(0, *gfp_mask);
		high_zoneidx = gfp_zone(*gfp_mask);
		first_zones_zonelist(zonelist, high_zoneidx, NULL,
				     &preferred_zone);

		if (high_zoneidx == ZONE_NORMAL) {
			if (zone_watermark_ok_safe(
					preferred_zone, 0,
					high_wmark_pages(preferred_zone), 0))
				*gfp_mask |= __GFP_HIGHMEM;
		} else if (high_zoneidx == ZONE_HIGHMEM) {
			*gfp_mask |= __GFP_HIGHMEM;
		}
	}
}
#else
void adjust_gfp_mask(gfp_t *unused)
{
}
#endif

void tune_lmk_param(int *other_free, int *other_file, struct shrink_control *sc)
{
	gfp_t gfp_mask;
	struct zone *preferred_zone;
	struct zonelist *zonelist;
	enum zone_type high_zoneidx, classzone_idx;
	unsigned long balance_gap;
	int use_cma_pages;

	gfp_mask = sc->gfp_mask;
	adjust_gfp_mask(&gfp_mask);

	zonelist = node_zonelist(0, gfp_mask);
	high_zoneidx = gfp_zone(gfp_mask);
	first_zones_zonelist(zonelist, high_zoneidx, NULL, &preferred_zone);
	classzone_idx = zone_idx(preferred_zone);
	use_cma_pages = can_use_cma_pages(gfp_mask);

	balance_gap = min(low_wmark_pages(preferred_zone),
			  (preferred_zone->present_pages +
			   KSWAPD_ZONE_BALANCE_GAP_RATIO-1) /
			   KSWAPD_ZONE_BALANCE_GAP_RATIO);

	if (likely(current_is_kswapd() && zone_watermark_ok(preferred_zone, 0,
			  high_wmark_pages(preferred_zone) + SWAP_CLUSTER_MAX +
			  balance_gap, 0, 0))) {
		if (lmk_fast_run)
			tune_lmk_zone_param(zonelist, classzone_idx, other_free,
				       other_file, use_cma_pages);
		else
			tune_lmk_zone_param(zonelist, classzone_idx, other_free,
				       NULL, use_cma_pages);

		if (zone_watermark_ok(preferred_zone, 0, 0, _ZONE, 0)) {
			if (!use_cma_pages) {
				*other_free -= min(
				  preferred_zone->lowmem_reserve[_ZONE]
				  + zone_page_state(
				    preferred_zone, NR_FREE_CMA_PAGES),
				  zone_page_state(
				    preferred_zone, NR_FREE_PAGES));
			} else {
				*other_free -=
				  preferred_zone->lowmem_reserve[_ZONE];
			}
		} else {
			*other_free -= zone_page_state(preferred_zone,
						      NR_FREE_PAGES);
		}

		lowmem_print(4, "lowmem_shrink of kswapd tunning for highmem "
			     "ofree %d, %d\n", *other_free, *other_file);
	} else {
		tune_lmk_zone_param(zonelist, classzone_idx, other_free,
			       other_file, use_cma_pages);

		if (!use_cma_pages) {
			*other_free -=
			  zone_page_state(preferred_zone, NR_FREE_CMA_PAGES);
		}

		lowmem_print(4, "lowmem_shrink tunning for others ofree %d, "
			     "%d\n", *other_free, *other_file);
	}
}

static unsigned long lowmem_scan(struct shrinker *s, struct shrink_control *sc)
{
	struct task_struct *tsk;
	struct task_struct *selected = NULL;
	unsigned long rem = 0;
	int tasksize;
	int i;
	int ret = 0;
	short min_score_adj = OOM_SCORE_ADJ_MAX + 1;
	int minfree = 0;
	int selected_tasksize = 0;
	short selected_oom_score_adj;
	int array_size = ARRAY_SIZE(lowmem_adj);
	int other_free;
	int other_file;

	if (!mutex_trylock(&scan_mutex))
		return 0;

	other_free = global_page_state(NR_FREE_PAGES);

	if (global_page_state(NR_SHMEM) + total_swapcache_pages() <
		global_page_state(NR_FILE_PAGES) + zcache_pages())
		other_file = global_page_state(NR_FILE_PAGES) + zcache_pages() -
						global_page_state(NR_SHMEM) -
						global_page_state(NR_UNEVICTABLE) -
						total_swapcache_pages();
	else
		other_file = 0;

	tune_lmk_param(&other_free, &other_file, sc);

	if (lowmem_adj_size < array_size)
		array_size = lowmem_adj_size;
	if (lowmem_minfree_size < array_size)
		array_size = lowmem_minfree_size;
	for (i = 0; i < array_size; i++) {
		minfree = lowmem_minfree[i];
		if (other_free < minfree && other_file < minfree) {
			min_score_adj = lowmem_adj[i];
			break;
		}
	}

	ret = adjust_minadj(&min_score_adj);

	lowmem_print(3, "lowmem_scan %lu, %x, ofree %d %d, ma %hd\n",
			sc->nr_to_scan, sc->gfp_mask, other_free,
			other_file, min_score_adj);

	if (min_score_adj == OOM_SCORE_ADJ_MAX + 1) {
		trace_almk_shrink(0, ret, other_free, other_file, 0);
		lowmem_print(5, "lowmem_scan %lu, %x, return 0\n",
			     sc->nr_to_scan, sc->gfp_mask);
		mutex_unlock(&scan_mutex);
		return 0;
	}

	selected_oom_score_adj = min_score_adj;

	rcu_read_lock();
	for_each_process(tsk) {
		struct task_struct *p;
		short oom_score_adj;

		if (tsk->flags & PF_KTHREAD)
			continue;

		/* if task no longer has any memory ignore it */
		if (test_task_flag(tsk, TIF_MM_RELEASED))
			continue;

		if (time_before_eq(jiffies, lowmem_deathpending_timeout)) {
			if (test_task_flag(tsk, TIF_MEMDIE)) {
				rcu_read_unlock();
				mutex_unlock(&scan_mutex);
				return 0;
			}
		}

		p = find_lock_task_mm(tsk);
		if (!p)
			continue;

		oom_score_adj = p->signal->oom_score_adj;
		if (oom_score_adj < min_score_adj) {
			task_unlock(p);
			continue;
		}
		tasksize = get_mm_rss(p->mm);
		task_unlock(p);
		if (tasksize <= 0)
			continue;
		if (selected) {
			if (oom_score_adj < selected_oom_score_adj)
				continue;
			if (oom_score_adj == selected_oom_score_adj &&
			    tasksize <= selected_tasksize)
				continue;
		}
		selected = p;
		selected_tasksize = tasksize;
		selected_oom_score_adj = oom_score_adj;
		lowmem_print(3, "select '%s' (%d), adj %hd, size %d, to kill\n",
			     p->comm, p->pid, oom_score_adj, tasksize);
	}
	if (selected) {
		long cache_size, cache_limit, free;

		if (test_task_flag(selected, TIF_MEMDIE) &&
		    (test_task_state(selected, TASK_UNINTERRUPTIBLE))) {
			lowmem_print(2, "'%s' (%d) is already killed\n",
				     selected->comm,
				     selected->pid);
			rcu_read_unlock();
			mutex_unlock(&scan_mutex);
			return 0;
		}

		task_lock(selected);
		send_sig(SIGKILL, selected, 0);
		/*
		 * FIXME: lowmemorykiller shouldn't abuse global OOM killer
		 * infrastructure. There is no real reason why the selected
		 * task should have access to the memory reserves.
		 */
		if (selected->mm)
			mark_oom_victim(selected);
		task_unlock(selected);
		cache_size = other_file * (long)(PAGE_SIZE / 1024);
		cache_limit = minfree * (long)(PAGE_SIZE / 1024);
		free = other_free * (long)(PAGE_SIZE / 1024);
		trace_lowmemory_kill(selected, cache_size, cache_limit, free);
		lowmem_print(1, "Killing '%s' (%d) (tgid %d), adj %hd,\n" \
			        "   to free %ldkB on behalf of '%s' (%d) because\n" \
			        "   cache %ldkB is below limit %ldkB for oom_score_adj %hd\n" \
				"   Free memory is %ldkB above reserved.\n" \
				"   Free CMA is %ldkB\n" \
				"   Total reserve is %ldkB\n" \
				"   Total free pages is %ldkB\n" \
				"   Total file cache is %ldkB\n" \
				"   Total zcache is %ldkB\n" \
				"   GFP mask is 0x%x\n",
			     selected->comm, selected->pid, selected->tgid,
			     selected_oom_score_adj,
			     selected_tasksize * (long)(PAGE_SIZE / 1024),
			     current->comm, current->pid,
			     cache_size, cache_limit,
			     min_score_adj,
			     free,
			     global_page_state(NR_FREE_CMA_PAGES) *
				(long)(PAGE_SIZE / 1024),
			     totalreserve_pages * (long)(PAGE_SIZE / 1024),
			     global_page_state(NR_FREE_PAGES) *
				(long)(PAGE_SIZE / 1024),
			     global_page_state(NR_FILE_PAGES) *
				(long)(PAGE_SIZE / 1024),
			     (long)zcache_pages() * (long)(PAGE_SIZE / 1024),
			     sc->gfp_mask);

		if (lowmem_debug_level >= 2 && selected_oom_score_adj == 0) {
			show_mem(SHOW_MEM_FILTER_NODES);
			dump_tasks(NULL, NULL);
		}

		lowmem_deathpending_timeout = jiffies + HZ;
		rem += selected_tasksize;
		rcu_read_unlock();
		get_task_struct(selected);
		/* give the system time to free up the memory */
		msleep_interruptible(20);
		trace_almk_shrink(selected_tasksize, ret,
				  other_free, other_file,
				  selected_oom_score_adj);
	} else {
		trace_almk_shrink(1, ret, other_free, other_file, 0);
		rcu_read_unlock();
	}

	lowmem_print(4, "lowmem_scan %lu, %x, return %lu\n",
		     sc->nr_to_scan, sc->gfp_mask, rem);
	mutex_unlock(&scan_mutex);

	if (selected) {
		handle_lmk_event(selected, selected_tasksize, min_score_adj);
		put_task_struct(selected);
	}
	return rem;
}

static struct shrinker lowmem_shrinker = {
	.scan_objects = lowmem_scan,
	.count_objects = lowmem_count,
	.seeks = DEFAULT_SEEKS * 16,
	.flags = SHRINKER_LMK
};

static int __init lowmem_init(void)
{
	register_shrinker(&lowmem_shrinker);
	vmpressure_notifier_register(&lmk_vmpr_nb);
	lmk_event_init();
	return 0;
}
device_initcall(lowmem_init);

#ifdef CONFIG_ANDROID_LOW_MEMORY_KILLER_AUTODETECT_OOM_ADJ_VALUES
static short lowmem_oom_adj_to_oom_score_adj(short oom_adj)
{
	if (oom_adj == OOM_ADJUST_MAX)
		return OOM_SCORE_ADJ_MAX;
	else
		return (oom_adj * OOM_SCORE_ADJ_MAX) / -OOM_DISABLE;
}

static void lowmem_autodetect_oom_adj_values(void)
{
	int i;
	short oom_adj;
	short oom_score_adj;
	int array_size = ARRAY_SIZE(lowmem_adj);

	if (lowmem_adj_size < array_size)
		array_size = lowmem_adj_size;

	if (array_size <= 0)
		return;

	oom_adj = lowmem_adj[array_size - 1];
	if (oom_adj > OOM_ADJUST_MAX)
		return;

	oom_score_adj = lowmem_oom_adj_to_oom_score_adj(oom_adj);
	if (oom_score_adj <= OOM_ADJUST_MAX)
		return;

	lowmem_print(1, "lowmem_shrink: convert oom_adj to oom_score_adj:\n");
	for (i = 0; i < array_size; i++) {
		oom_adj = lowmem_adj[i];
		oom_score_adj = lowmem_oom_adj_to_oom_score_adj(oom_adj);
		lowmem_adj[i] = oom_score_adj;
		lowmem_print(1, "oom_adj %d => oom_score_adj %d\n",
			     oom_adj, oom_score_adj);
	}
}

static int lowmem_adj_array_set(const char *val, const struct kernel_param *kp)
{
	int ret;

	ret = param_array_ops.set(val, kp);

	/* HACK: Autodetect oom_adj values in lowmem_adj array */
	lowmem_autodetect_oom_adj_values();

	return ret;
}

static int lowmem_adj_array_get(char *buffer, const struct kernel_param *kp)
{
	return param_array_ops.get(buffer, kp);
}

static void lowmem_adj_array_free(void *arg)
{
	param_array_ops.free(arg);
}

static struct kernel_param_ops lowmem_adj_array_ops = {
	.set = lowmem_adj_array_set,
	.get = lowmem_adj_array_get,
	.free = lowmem_adj_array_free,
};

static const struct kparam_array __param_arr_adj = {
	.max = ARRAY_SIZE(lowmem_adj),
	.num = &lowmem_adj_size,
	.ops = &param_ops_short,
	.elemsize = sizeof(lowmem_adj[0]),
	.elem = lowmem_adj,
};
#endif

/*
 * not really modular, but the easiest way to keep compat with existing
 * bootargs behaviour is to continue using module_param here.
 */
module_param_named(cost, lowmem_shrinker.seeks, int, S_IRUGO | S_IWUSR);
#ifdef CONFIG_ANDROID_LOW_MEMORY_KILLER_AUTODETECT_OOM_ADJ_VALUES
module_param_cb(adj, &lowmem_adj_array_ops,
		.arr = &__param_arr_adj,
		S_IRUGO | S_IWUSR);
__MODULE_PARM_TYPE(adj, "array of short");
#else
module_param_array_named(adj, lowmem_adj, short, &lowmem_adj_size,
			 S_IRUGO | S_IWUSR);
#endif
module_param_array_named(minfree, lowmem_minfree, uint, &lowmem_minfree_size,
			 S_IRUGO | S_IWUSR);
module_param_named(debug_level, lowmem_debug_level, uint, S_IRUGO | S_IWUSR);
module_param_named(lmk_fast_run, lmk_fast_run, int, S_IRUGO | S_IWUSR);
<|MERGE_RESOLUTION|>--- conflicted
+++ resolved
@@ -52,10 +52,7 @@
 #include <linux/circ_buf.h>
 #include <linux/proc_fs.h>
 #include <linux/slab.h>
-<<<<<<< HEAD
-=======
 #include <linux/poll.h>
->>>>>>> a44aaea4
 
 #define CREATE_TRACE_POINTS
 #include <trace/events/almk.h>
@@ -122,22 +119,6 @@
 	int tail;
 	struct lmk_event *events;
 	struct lmk_event *event;
-<<<<<<< HEAD
-	int res;
-	char taskname[MAX_TASKNAME];
-
-	res = get_cmdline(selected, taskname, MAX_TASKNAME - 1);
-
-	/* No valid process name means this is definitely not associated with a
-	 * userspace activity.
-	 */
-
-	if (res <= 0 || res >= MAX_TASKNAME)
-		return;
-
-	taskname[res] = '\0';
-=======
->>>>>>> a44aaea4
 
 	spin_lock(&lmk_event_lock);
 
@@ -153,11 +134,7 @@
 	events = (struct lmk_event *) event_buffer.buf;
 	event = &events[head];
 
-<<<<<<< HEAD
-	memcpy(event->taskname, taskname, res + 1);
-=======
 	strncpy(event->taskname, selected->comm, MAX_TASKNAME);
->>>>>>> a44aaea4
 
 	event->pid = selected->pid;
 	event->uid = from_kuid_munged(current_user_ns(), task_uid(selected));
